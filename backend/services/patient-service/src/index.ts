--- conflicted
+++ resolved
@@ -7,62 +7,12 @@
 import cors from 'cors';
 import helmet from 'helmet';
 import morgan from 'morgan';
-<<<<<<< HEAD
-import logger from '@hospital/shared/src/utils/logger';
-import { createClient } from '@supabase/supabase-js';
-
-// Load environment variables FIRST
-dotenv.config();
-=======
 import logger from '@hospital/shared/dist/utils/logger';
 import patientRoutes from './routes/patient.routes';
->>>>>>> af1101ca
 
-// Validate required environment variables
-const requiredEnvVars = ['SUPABASE_URL', 'SUPABASE_KEY'];
-const missingEnvVars = requiredEnvVars.filter(envVar => !process.env[envVar]);
-
-if (missingEnvVars.length > 0) {
-  console.error(`Error: Missing environment variables: ${missingEnvVars.join(', ')}`);
-  console.error('Please create or update your .env file with these variables');
-  process.exit(1);
-}
-
-// App constants
 const app = express();
 const PORT = process.env.PORT || 3003;
 const SERVICE_NAME = 'patient-service';
-
-// Initialize Supabase client
-let supabase: ReturnType<typeof createClient>;
-
-try {
-  const supabaseUrl = process.env.SUPABASE_URL as string;
-  const supabaseKey = process.env.SUPABASE_KEY as string;
-
-  logger.info(`Initializing Supabase connection to ${supabaseUrl}`);
-  supabase = createClient(supabaseUrl, supabaseKey);
-
-  // Simple test query to verify connection
-  (async () => {
-    try {
-      const { count, error } = await supabase
-        .from('patients')
-        .select('count', { count: 'exact', head: true });
-
-      if (error) {
-        logger.error('Failed to connect to Supabase:', error);
-      } else {
-        logger.info(`Successfully connected to Supabase. Patient count: ${count}`);
-      }
-    } catch (err: any) {
-      logger.error('Error testing Supabase connection:', err);
-    }
-  })();
-} catch (error) {
-  logger.error('Failed to initialize Supabase client:', error);
-  process.exit(1);
-}
 
 // Middleware
 app.use(helmet());
@@ -81,76 +31,6 @@
   });
 });
 
-<<<<<<< HEAD
-// Patients endpoint - get data from Supabase
-app.get('/patients', async (req, res) => {
-  try {
-    logger.info('Fetching patients data from Supabase');
-
-    // Query Supabase for patients data
-    const { data, error, count } = await supabase
-      .from('patients')
-      .select('*', { count: 'exact' });
-
-    if (error) {
-      logger.error('Error fetching patients from Supabase:', error);
-      throw error;
-    }
-
-    logger.info(`Successfully retrieved ${data?.length || 0} patients`);
-
-    res.json({
-      message: 'Patient data retrieved successfully',
-      patients: data || [],
-      count: count || 0,
-      timestamp: new Date().toISOString(),
-    });
-  } catch (err: any) {
-    logger.error('Failed to fetch patients:', err);
-    res.status(500).json({
-      error: 'Failed to fetch patients data',
-      message: process.env.NODE_ENV === 'development' ? err.message : 'Something went wrong',
-    });
-  }
-});
-
-// Get a single patient by ID
-app.get('/patients/:id', async (req, res) => {
-  try {
-    const { id } = req.params;
-    logger.info(`Fetching patient with ID: ${id}`);
-
-    const { data, error } = await supabase
-      .from('patients')
-      .select('*')
-      .eq('id', id)
-      .single();
-
-    if (error) {
-      if (error.code === 'PGRST116') {
-        logger.warn(`Patient not found with ID: ${id}`);
-        return res.status(404).json({
-          error: 'Patient not found',
-          message: `No patient found with ID: ${id}`
-        });
-      }
-      logger.error(`Error fetching patient ${id}:`, error);
-      throw error;
-    }
-
-    return res.json({
-      message: 'Patient retrieved successfully',
-      patient: data,
-      timestamp: new Date().toISOString(),
-    });
-  } catch (err: any) {
-    logger.error('Failed to fetch patient by ID:', err);
-    return res.status(500).json({
-      error: 'Failed to fetch patient data',
-      message: process.env.NODE_ENV === 'development' ? err.message : 'Something went wrong',
-    });
-  }
-=======
 // Routes
 app.use('/api/patients', patientRoutes);
 
@@ -160,7 +40,6 @@
     message: 'Patient service is running - use /api/patients for API endpoints',
     timestamp: new Date().toISOString(),
   });
->>>>>>> af1101ca
 });
 
 // Root endpoint
