--- conflicted
+++ resolved
@@ -7,13 +7,8 @@
 import { Card, CardContent } from "@/components/ui/card"
 import { Input } from "@/components/ui/input"
 import { Label } from "@/components/ui/label"
-<<<<<<< HEAD
-import { Hospital, Eye, EyeOff, Loader2 } from "lucide-react"
+import { Hospital, Eye, EyeOff, Loader2, Calendar, Stethoscope, ArrowLeft } from "lucide-react"
 import { supabaseAuth, LoginCredentials } from "@/lib/auth/supabase-auth"
-=======
-import { Hospital, Eye, EyeOff, Loader2, Calendar, Stethoscope, ArrowLeft } from "lucide-react"
-import { authApi, SignInData } from "@/lib/auth"
->>>>>>> 3efb285d
 import { useToast } from "@/components/ui/toast-provider"
 
 export default function LoginPage() {
@@ -54,21 +49,16 @@
         return
       }
 
-<<<<<<< HEAD
-      // Check current user with Supabase Auth
-      // This will be handled by the auth provider
-=======
       try {
-        const { data } = await authApi.getCurrentUser()
-        if (data?.user && data?.profile) {
-          const redirectPath = `/${data.profile.role}/dashboard`
+        const result = await supabaseAuth.getCurrentUser()
+        if (result.user && result.user.role) {
+          const redirectPath = `/${result.user.role}/dashboard`
           router.push(redirectPath)
         }
       } catch (error) {
         // User not logged in, stay on login page
         console.log('User not logged in, staying on login page')
       }
->>>>>>> 3efb285d
     }
     checkAuth()
   }, [router, searchParams, isFromBooking])
@@ -119,17 +109,11 @@
 
       console.log('🔍 [Login] Sign in result:', {
         hasError: !!result.error,
-<<<<<<< HEAD
         hasUser: !!result.user,
         role: result.user?.role,
+        isFromBooking,
+        selectedDoctorId,
         fullResult: result
-=======
-        hasUser: !!result.data?.user,
-        hasProfile: !!result.data?.profile,
-        role: result.data?.profile?.role,
-        isFromBooking,
-        selectedDoctorId
->>>>>>> 3efb285d
       })
 
       if (result.error) {
@@ -165,16 +149,6 @@
         // Clear loading state first
         setIsLoading(false)
 
-<<<<<<< HEAD
-        // Redirect to role-specific dashboard with a small delay
-        const redirectPath = `/${role}/dashboard`
-        console.log('🔄 Redirecting to:', redirectPath)
-
-        // Use setTimeout to ensure state is updated before redirect
-        setTimeout(() => {
-          router.replace(redirectPath)
-        }, 100)
-=======
         // Handle redirect logic
         if (isFromBooking && selectedDoctorId && role === 'patient') {
           // Redirect to patient profile for booking
@@ -190,9 +164,11 @@
           // Normal login, redirect to role-specific dashboard
           const redirectPath = `/${role}/dashboard`
           console.log('🔄 Normal login redirect to:', redirectPath)
-          router.push(redirectPath)
+          // Use setTimeout to ensure state is updated before redirect
+          setTimeout(() => {
+            router.replace(redirectPath)
+          }, 100)
         }
->>>>>>> 3efb285d
       } else {
         console.warn('⚠️ No error but no user/role returned from login:', result)
         setError("Đăng nhập không thành công. Vui lòng thử lại.")
@@ -211,7 +187,7 @@
   // Get doctor info if coming from booking
   const getDoctorInfo = () => {
     if (!selectedDoctorId) return null
-    
+
     // Mock doctor data (in real app, you'd fetch from API)
     const doctors = [
       { id: 1, name: 'Dr. Nguyễn Văn An', specialty: 'Tim mạch' },
@@ -221,7 +197,7 @@
       { id: 5, name: 'Dr. Hoàng Đức', specialty: 'Chấn thương chỉnh hình' },
       { id: 6, name: 'Dr. Võ Thị Hoa', specialty: 'Da liễu' }
     ]
-    
+
     return doctors.find(d => d.id === parseInt(selectedDoctorId))
   }
 
@@ -233,8 +209,8 @@
         {/* Back Button - only show if not from booking */}
         {!isFromBooking && (
           <div className="mb-6">
-            <Button 
-              variant="ghost" 
+            <Button
+              variant="ghost"
               onClick={() => router.push('/')}
               className="text-[#0066CC] hover:bg-[#0066CC]/10"
             >
@@ -292,7 +268,7 @@
                   <span className="font-medium text-[#0066CC]">Đặt lịch khám</span>
                 </div>
                 <p className="text-sm text-gray-700">
-                  Vui lòng đăng nhập để tiếp tục đặt lịch khám. 
+                  Vui lòng đăng nhập để tiếp tục đặt lịch khám.
                   {doctorInfo && ` Bạn đang đặt lịch với ${doctorInfo.name}.`}
                 </p>
               </div>
@@ -378,8 +354,8 @@
                 <div className="text-center space-y-2 mt-4">
                   <p className="text-[#555] text-xs">
                     Chưa có tài khoản?{" "}
-                    <Link 
-                      href={`/auth/register${isFromBooking ? '?redirect=booking' : ''}`} 
+                    <Link
+                      href={`/auth/register${isFromBooking ? '?redirect=booking' : ''}`}
                       className="text-[#0066CC] hover:underline"
                     >
                       Đăng ký ngay
