'use client';
import Swal from 'sweetalert2';

import React, { useState, useEffect } from 'react';
import { useRouter } from 'next/navigation';
import PublicLayout from '@/components/layout/PublicLayout';
import { Button } from "@/components/ui/button";
import { Card, CardContent } from "@/components/ui/card";
import { Search, Star, Calendar, Award, Clock, Users, Filter, MapPin, Phone, Mail, GraduationCap, Stethoscope, Heart, Shield } from 'lucide-react';
import { useAuth } from "@/lib/auth/auth-wrapper";
import { doctorsApi } from "@/lib/api";
import { toast } from "sonner";

interface Doctor {
  id: number;
  name: string;
  specialty: string;
  title: string;
  experience: string;
  rating: number;
  reviews: number;
  patients: number;
  description: string;
  education: string[];
  languages: string[];
  schedule: string[];
  location: string;
  phone: string;
  email: string;
  achievements: string[];
  specialties: string[];
  consultationFee: string;
  nextAvailable: string;
}

export default function DoctorsPage() {
  const router = useRouter();
  const { user: currentUser } = useAuth();
  const [selectedSpecialty, setSelectedSpecialty] = useState('all');
  const [searchTerm, setSearchTerm] = useState('');
  const [checkingAuth, setCheckingAuth] = useState(false);
  const [doctors, setDoctors] = useState<Doctor[]>([]);
  const [specialties, setSpecialties] = useState<string[]>(['all']);
  const [isLoading, setIsLoading] = useState(true);

  // Load doctors data from API
  useEffect(() => {
    const loadDoctors = async () => {
      try {
        setIsLoading(true);
        const response = await doctorsApi.getAll();

        if (response.success && response.data) {
          // Transform API data to match frontend interface
          const transformedDoctors: Doctor[] = response.data.map((doctor: any) => ({
            id: parseInt(doctor.doctor_id) || doctor.id,
            name: doctor.full_name || doctor.name,
            specialty: doctor.departments?.name || doctor.specialization || 'General',
            title: doctor.title || 'Doctor',
            experience: doctor.experience_years ? `${doctor.experience_years} năm` : 'N/A',
            rating: doctor.average_rating || 4.5,
            reviews: doctor.total_reviews || 0,
            patients: doctor.total_patients || 0,
            description: doctor.bio || doctor.description || 'Experienced medical professional',
            education: doctor.education ? (Array.isArray(doctor.education) ? doctor.education : [doctor.education]) : [],
            languages: doctor.languages ? (Array.isArray(doctor.languages) ? doctor.languages : [doctor.languages]) : ['Tiếng Việt'],
            schedule: doctor.schedule ? (Array.isArray(doctor.schedule) ? doctor.schedule : [doctor.schedule]) : [],
            location: doctor.office_location || doctor.location || 'Hospital',
            phone: doctor.phone_number || doctor.phone || 'N/A',
            email: doctor.email || 'N/A',
            achievements: doctor.achievements ? (Array.isArray(doctor.achievements) ? doctor.achievements : [doctor.achievements]) : [],
            specialties: doctor.specialties ? (Array.isArray(doctor.specialties) ? doctor.specialties : [doctor.specialties]) : [doctor.departments?.name || 'General'],
            consultationFee: doctor.consultation_fee || '300.000 VNĐ',
            nextAvailable: 'Liên hệ để đặt lịch'
          }));

          setDoctors(transformedDoctors);

          // Extract unique specialties
          const uniqueSpecialties = ['all', ...new Set(transformedDoctors.map(d => d.specialty))];
          setSpecialties(uniqueSpecialties);

        } else {
          toast.error('Không thể tải danh sách bác sĩ');
          setDoctors([]);
        }
      } catch (error) {
        console.error('Error loading doctors:', error);
        toast.error('Lỗi khi tải danh sách bác sĩ');
        setDoctors([]);
      } finally {
        setIsLoading(false);
      }
    };

    loadDoctors();
  }, []);
  // Mock data removed - now using real API data

  const filteredDoctors = doctors.filter(doctor => {
    const matchesSpecialty = selectedSpecialty === 'all' || doctor.specialty === selectedSpecialty;
    const matchesSearch = doctor.name.toLowerCase().includes(searchTerm.toLowerCase()) ||
      doctor.specialty.toLowerCase().includes(searchTerm.toLowerCase()) ||
      doctor.title.toLowerCase().includes(searchTerm.toLowerCase());
    return matchesSpecialty && matchesSearch;
  });

  // Function to check authentication and redirect
  const checkAuthAndRedirect = async (doctorId: number) => {
    setCheckingAuth(true);

    try {
      // Check if user is logged in using your auth system
      if (currentUser) {
        // User is logged in, store selected doctor and redirect based on role
        localStorage.setItem('selectedDoctorId', doctorId.toString());

<<<<<<< HEAD
        if (user.role === 'patient') {
          // Chuyển hướng trực tiếp đến trang chi tiết bác sĩ
          router.push(`/doctors/${doctorId}`);
        } else if (user.role === 'doctor') {
=======
        if (currentUser.role === 'patient') {
          // Redirect to patient profile for booking
          router.push('/patient/profile?action=booking');
        } else if (currentUser.role === 'doctor') {
>>>>>>> 879d1948
          // Doctor trying to book - redirect to doctor dashboard
          router.push('/doctors/dashboard');
        } else if (currentUser.role === 'admin') {
          // Admin trying to book - redirect to admin dashboard
          router.push('/admin/dashboard');
        }
      } else {
        // User not logged in, store doctor ID and redirect to login
        localStorage.setItem('selectedDoctorId', doctorId.toString());
        router.push('/auth/login?redirect=booking');
      }
    } catch (error) {
      // Error checking auth, assume not logged in
      console.error('Auth check error:', error);
      localStorage.setItem('selectedDoctorId', doctorId.toString());
      router.push('/auth/login?redirect=booking');
    } finally {
      setCheckingAuth(false);
    }
  };

  // Alternative simpler version using localStorage (backup method)
  const checkAuthSimple = (doctorId: number) => {
    const userToken = localStorage.getItem('userToken');
    const userData = localStorage.getItem('userData');

    if (userToken && userData) {
      try {
        const user = JSON.parse(userData);
        // User is logged in
        localStorage.setItem('selectedDoctorId', doctorId.toString());

        // Redirect to patient profile for booking
        router.push('/patient/profile?action=booking');
      } catch (error) {
        // Error parsing user data, redirect to login
        localStorage.setItem('selectedDoctorId', doctorId.toString());
        router.push('/auth/login?redirect=booking');
      }
    } else {
      // User not logged in
      localStorage.setItem('selectedDoctorId', doctorId.toString());
      router.push('/auth/login?redirect=booking');
    }
  };

  return (
    <PublicLayout currentPage="doctors">
      {/* Hero Section */}
      <section className="relative bg-[#e6f7ff] py-12 md:py-16">
        <div className="container mx-auto px-4 md:px-8">
          <div className="text-center mb-8">
            <h1 className="text-4xl md:text-5xl font-bold text-[#1a3b5d] mb-6">
              Tìm Bác Sĩ{' '}
              <span className="text-[#003087]">Phù Hợp Với Bạn</span>
            </h1>
            <p className="text-gray-600 mb-8 max-w-3xl mx-auto leading-relaxed">
              Đội ngũ bác sĩ chuyên gia hàng đầu với nhiều năm kinh nghiệm,
              cam kết mang đến dịch vụ chăm sóc sức khỏe tốt nhất cho bạn và gia đình
            </p>
          </div>

          {/* Quick Stats */}
          <div className="grid grid-cols-2 md:grid-cols-4 gap-4 mb-8">
            <div className="text-center">
              <div className="text-2xl md:text-3xl font-bold text-[#003087]">50+</div>
              <div className="text-sm text-gray-600">Bác sĩ chuyên khoa</div>
            </div>
            <div className="text-center">
              <div className="text-2xl md:text-3xl font-bold text-[#003087]">15,000+</div>
              <div className="text-sm text-gray-600">Bệnh nhân hài lòng</div>
            </div>
            <div className="text-center">
              <div className="text-2xl md:text-3xl font-bold text-[#003087]">4.8/5</div>
              <div className="text-sm text-gray-600">Đánh giá trung bình</div>
            </div>
            <div className="text-center">
              <div className="text-2xl md:text-3xl font-bold text-[#003087]">24/7</div>
              <div className="text-sm text-gray-600">Hỗ trợ khách hàng</div>
            </div>
          </div>

          {/* Background elements */}
          <div className="absolute top-0 left-0 w-full h-full overflow-hidden z-0 pointer-events-none">
            <div className="absolute top-[10%] left-[5%] w-16 h-16 rounded-full bg-[#a8e0f7] opacity-30"></div>
            <div className="absolute top-[30%] right-[10%] w-8 h-8 rounded-full bg-[#a8e0f7] opacity-40"></div>
            <div className="absolute bottom-[20%] left-[15%] w-12 h-12 rounded-full bg-[#a8e0f7] opacity-30"></div>
            <div className="absolute top-[40%] right-[25%] text-[#a8e0f7] opacity-20 text-4xl">+</div>
          </div>
        </div>
      </section>

      {/* Search and Filter */}
      <section className="py-8 bg-white border-b sticky top-0 z-40 shadow-sm">
        <div className="container mx-auto px-4 md:px-8">
          <div className="flex flex-col lg:flex-row gap-4 items-center justify-between">
            <div className="relative flex-1 max-w-lg">
              <Search className="absolute left-4 top-1/2 transform -translate-y-1/2 text-gray-400" size={20} />
              <input
                type="text"
                placeholder="Tìm bác sĩ theo tên, chuyên khoa..."
                className="w-full pl-12 pr-4 py-3 border-2 border-gray-200 rounded-xl focus:outline-none focus:ring-2 focus:ring-[#003087] focus:border-transparent transition-all"
                value={searchTerm}
                onChange={(e) => setSearchTerm(e.target.value)}
              />
            </div>

            <div className="flex items-center gap-4">
              <Filter size={20} className="text-gray-600" />
              <select
                className="px-6 py-3 border-2 border-gray-200 rounded-xl focus:outline-none focus:ring-2 focus:ring-[#003087] focus:border-transparent min-w-[200px] transition-all"
                value={selectedSpecialty}
                onChange={(e) => setSelectedSpecialty(e.target.value)}
                title="Chọn chuyên khoa"
              >
                <option value="all">Tất cả chuyên khoa</option>
                {specialties.slice(1).map(specialty => (
                  <option key={specialty} value={specialty}>{specialty}</option>
                ))}
              </select>
            </div>
          </div>
        </div>
      </section>

      {/* Doctors Grid */}
      <section className="py-16 bg-gradient-to-b from-gray-50 to-white">
        <div className="container mx-auto px-4 md:px-8">
          {isLoading ? (
            <div className="flex items-center justify-center py-16">
              <div className="text-center">
                <div className="animate-spin rounded-full h-12 w-12 border-b-2 border-[#003087] mx-auto mb-4"></div>
                <p className="text-gray-600">Đang tải danh sách bác sĩ...</p>
              </div>
            </div>
          ) : filteredDoctors.length > 0 ? (
            <div className="grid md:grid-cols-2 xl:grid-cols-3 gap-8">
              {filteredDoctors.map(doctor => (
                <Card key={doctor.id} className="group hover:shadow-xl transition-all duration-300 transform hover:-translate-y-2 border-0 shadow-lg">
                  <CardContent className="p-0">
                    {/* Doctor Header */}
                    <div className="relative bg-gradient-to-r from-[#003087] to-[#0056b3] text-white p-6 rounded-t-lg">
                      <div className="flex items-start gap-4">
                        <div className="w-20 h-20 bg-white/20 backdrop-blur-sm rounded-full flex items-center justify-center flex-shrink-0 ring-4 ring-white/30">
                          <span className="text-2xl font-bold text-white">
                            {doctor.name.split(' ').pop()?.charAt(0)}
                          </span>
                        </div>
                        <div className="flex-1">
                          <h3 className="text-xl font-bold mb-1">{doctor.name}</h3>
                          <p className="text-blue-100 font-medium mb-2">{doctor.title}</p>
                          <div className="flex items-center gap-4 text-sm">
                            <div className="flex items-center">
                              {[...Array(5)].map((_, i) => (
                                <Star
                                  key={i}
                                  className={`w-4 h-4 ${i < Math.floor(doctor.rating) ? 'text-yellow-300 fill-current' : 'text-white/30'}`}
                                />
                              ))}
                              <span className="ml-2 font-semibold">{doctor.rating}</span>
                            </div>
                            <span className="text-blue-100">({doctor.reviews} đánh giá)</span>
                          </div>
                        </div>
                      </div>

                      {/* Specialty Badge */}
                      <div className="absolute top-4 right-4">
                        <span className="bg-white/20 backdrop-blur-sm px-3 py-1 rounded-full text-sm font-medium">
                          {doctor.specialty}
                        </span>
                      </div>
                    </div>

                    <div className="p-6">
                      {/* Quick Info */}
                      <div className="grid grid-cols-2 gap-4 mb-4 p-4 bg-gray-50 rounded-lg">
                        <div className="text-center">
                          <div className="text-[#003087] font-bold text-lg">{doctor.experience}</div>
                          <div className="text-xs text-gray-600">Kinh nghiệm</div>
                        </div>
                        <div className="text-center">
                          <div className="text-[#003087] font-bold text-lg">{doctor.patients}+</div>
                          <div className="text-xs text-gray-600">Bệnh nhân</div>
                        </div>
                      </div>

                      {/* Specialties */}
                      <div className="mb-4">
                        <h4 className="text-sm font-semibold text-gray-800 mb-2">Chuyên môn:</h4>
                        <div className="flex flex-wrap gap-2">
                          {doctor.specialties.map(spec => (
                            <span key={spec} className="bg-blue-50 text-[#003087] px-2 py-1 rounded-full text-xs font-medium">
                              {spec}
                            </span>
                          ))}
                        </div>
                      </div>

                      {/* Next Available */}
                      <div className="flex items-center justify-between mb-4 p-3 bg-green-50 rounded-lg">
                        <div className="flex items-center gap-2">
                          <Calendar size={16} className="text-green-600" />
                          <span className="text-sm font-medium text-green-800">Lịch gần nhất:</span>
                        </div>
                        <span className="text-sm font-bold text-green-700">{doctor.nextAvailable}</span>
                      </div>

                      {/* Consultation Fee */}
                      <div className="flex items-center justify-between mb-6">
                        <span className="text-sm text-gray-600">Phí tư vấn:</span>
                        <span className="text-lg font-bold text-[#003087]">{doctor.consultationFee}</span>
                      </div>

                      {/* Action Buttons */}
                      <div className="space-y-3">
                        <Button
                          className="w-full bg-[#003087] hover:bg-[#002266] text-white py-3 rounded-xl font-semibold transition-all disabled:opacity-50"
                          onClick={() => checkAuthAndRedirect(doctor.id)}
                          disabled={checkingAuth}
                        >
                          {checkingAuth ? (
                            <div className="flex items-center">
                              <div className="animate-spin rounded-full h-4 w-4 border-b-2 border-white mr-2"></div>
                              Đang kiểm tra...
                            </div>
                          ) : (
                            <>
                              <Calendar className="mr-2" size={18} />
                              Đặt lịch khám
                            </>
                          )}
                        </Button>
                        <div className="grid grid-cols-2 gap-2">
                          <Button
                            variant="outline"
                            className="bg-white text-[#003087] border-2 border-[#003087] hover:bg-[#003087] hover:text-white px-6 py-3 font-bold rounded-lg shadow-md hover:shadow-lg transition duration-200 flex items-center"
                            onClick={() => {
                              Swal.fire({
                                title: 'Gọi điện thoại?',
                                text: `Bạn có muốn gọi tới số ${doctor.phone}?`,
                                icon: 'question',
                                showCancelButton: true,
                                confirmButtonColor: '#003087',
                                cancelButtonColor: '#d33',
                                confirmButtonText: 'Gọi ngay',
                                cancelButtonText: 'Hủy',
                              }).then((result) => {
                                if (result.isConfirmed) {
                                  window.open(`tel:${doctor.phone}`, '_self');
                                }
                              });
                            }}
                          >
                            <Phone className="mr-2" size={20} />
                            Gọi điện
                          </Button>
                          <Button
                            variant="outline"
                            className="border-[#003087] text-[#003087] hover:bg-[#003087] hover:text-white rounded-lg"
                            onClick={() => router.push(`/doctors/${doctor.id}`)}
                          >
                            Xem chi tiết
                          </Button>
                        </div>
                      </div>
                    </div>
                  </CardContent>
                </Card>
              ))}
            </div>
          ) : (
            <div className="text-center py-16">
              <Card className="shadow-lg max-w-md mx-auto">
                <CardContent className="p-12">
                  <Stethoscope size={64} className="text-gray-300 mx-auto mb-6" />
                  <h3 className="text-xl font-semibold text-[#1a3b5d] mb-2">Không tìm thấy bác sĩ</h3>
                  <p className="text-gray-600 mb-4">Không có bác sĩ nào phù hợp với tiêu chí tìm kiếm của bạn.</p>
                  <Button
                    onClick={() => { setSearchTerm(''); setSelectedSpecialty('all') }}
                    variant="outline"
                    className="border-[#003087] text-[#003087]"
                  >
                    Xem tất cả bác sĩ
                  </Button>
                </CardContent>
              </Card>
            </div>
          )}
        </div>
      </section>
    </PublicLayout>
  );
}<|MERGE_RESOLUTION|>--- conflicted
+++ resolved
@@ -100,8 +100,8 @@
   const filteredDoctors = doctors.filter(doctor => {
     const matchesSpecialty = selectedSpecialty === 'all' || doctor.specialty === selectedSpecialty;
     const matchesSearch = doctor.name.toLowerCase().includes(searchTerm.toLowerCase()) ||
-      doctor.specialty.toLowerCase().includes(searchTerm.toLowerCase()) ||
-      doctor.title.toLowerCase().includes(searchTerm.toLowerCase());
+                         doctor.specialty.toLowerCase().includes(searchTerm.toLowerCase()) ||
+                         doctor.title.toLowerCase().includes(searchTerm.toLowerCase());
     return matchesSpecialty && matchesSearch;
   });
 
@@ -115,17 +115,10 @@
         // User is logged in, store selected doctor and redirect based on role
         localStorage.setItem('selectedDoctorId', doctorId.toString());
 
-<<<<<<< HEAD
-        if (user.role === 'patient') {
-          // Chuyển hướng trực tiếp đến trang chi tiết bác sĩ
-          router.push(`/doctors/${doctorId}`);
-        } else if (user.role === 'doctor') {
-=======
         if (currentUser.role === 'patient') {
           // Redirect to patient profile for booking
           router.push('/patient/profile?action=booking');
         } else if (currentUser.role === 'doctor') {
->>>>>>> 879d1948
           // Doctor trying to book - redirect to doctor dashboard
           router.push('/doctors/dashboard');
         } else if (currentUser.role === 'admin') {
@@ -360,29 +353,29 @@
                           )}
                         </Button>
                         <div className="grid grid-cols-2 gap-2">
-                          <Button
-                            variant="outline"
-                            className="bg-white text-[#003087] border-2 border-[#003087] hover:bg-[#003087] hover:text-white px-6 py-3 font-bold rounded-lg shadow-md hover:shadow-lg transition duration-200 flex items-center"
-                            onClick={() => {
-                              Swal.fire({
-                                title: 'Gọi điện thoại?',
-                                text: `Bạn có muốn gọi tới số ${doctor.phone}?`,
-                                icon: 'question',
-                                showCancelButton: true,
-                                confirmButtonColor: '#003087',
-                                cancelButtonColor: '#d33',
-                                confirmButtonText: 'Gọi ngay',
-                                cancelButtonText: 'Hủy',
-                              }).then((result) => {
-                                if (result.isConfirmed) {
-                                  window.open(`tel:${doctor.phone}`, '_self');
-                                }
-                              });
-                            }}
-                          >
-                            <Phone className="mr-2" size={20} />
-                            Gọi điện
-                          </Button>
+                        <Button
+  variant="outline"
+  className="bg-white text-[#003087] border-2 border-[#003087] hover:bg-[#003087] hover:text-white px-6 py-3 font-bold rounded-lg shadow-md hover:shadow-lg transition duration-200 flex items-center"
+  onClick={() => {
+    Swal.fire({
+      title: 'Gọi điện thoại?',
+      text: `Bạn có muốn gọi tới số ${doctor.phone}?`,
+      icon: 'question',
+      showCancelButton: true,
+      confirmButtonColor: '#003087',
+      cancelButtonColor: '#d33',
+      confirmButtonText: 'Gọi ngay',
+      cancelButtonText: 'Hủy',
+    }).then((result) => {
+      if (result.isConfirmed) {
+        window.open(`tel:${doctor.phone}`, '_self');
+      }
+    });
+  }}
+>
+  <Phone className="mr-2" size={20} />
+  Gọi điện
+</Button>
                           <Button
                             variant="outline"
                             className="border-[#003087] text-[#003087] hover:bg-[#003087] hover:text-white rounded-lg"
@@ -405,7 +398,7 @@
                   <h3 className="text-xl font-semibold text-[#1a3b5d] mb-2">Không tìm thấy bác sĩ</h3>
                   <p className="text-gray-600 mb-4">Không có bác sĩ nào phù hợp với tiêu chí tìm kiếm của bạn.</p>
                   <Button
-                    onClick={() => { setSearchTerm(''); setSelectedSpecialty('all') }}
+                    onClick={() => {setSearchTerm(''); setSelectedSpecialty('all')}}
                     variant="outline"
                     className="border-[#003087] text-[#003087]"
                   >
@@ -417,6 +410,109 @@
           )}
         </div>
       </section>
+
+      {/* Why Choose Our Doctors */}
+      <section className="py-16 bg-[#e6f7ff]">
+        <div className="container mx-auto px-4 md:px-8">
+          <div className="text-center mb-12">
+            <h2 className="text-3xl md:text-4xl font-bold text-[#1a3b5d] mb-4">Tại Sao Chọn Bác Sĩ Của Chúng Tôi?</h2>
+            <p className="text-gray-600 max-w-2xl mx-auto">
+              Đội ngũ bác sĩ của chúng tôi được lựa chọn kỹ lưỡng với tiêu chuẩn cao nhất
+            </p>
+          </div>
+
+          <div className="grid md:grid-cols-2 lg:grid-cols-4 gap-8">
+            <Card className="text-center shadow-lg border-0 hover:shadow-xl transition-shadow">
+              <CardContent className="p-8">
+                <div className="bg-[#003087] text-white p-4 rounded-full w-16 h-16 flex items-center justify-center mx-auto mb-4">
+                  <Award size={24} />
+                </div>
+                <h3 className="text-xl font-bold text-[#1a3b5d] mb-2">Chuyên Môn Cao</h3>
+                <p className="text-gray-600">Được đào tạo tại các trường đại học y khoa hàng đầu trong và ngoài nước</p>
+              </CardContent>
+            </Card>
+
+            <Card className="text-center shadow-lg border-0 hover:shadow-xl transition-shadow">
+              <CardContent className="p-8">
+                <div className="bg-[#003087] text-white p-4 rounded-full w-16 h-16 flex items-center justify-center mx-auto mb-4">
+                  <Heart size={24} />
+                </div>
+                <h3 className="text-xl font-bold text-[#1a3b5d] mb-2">Tận Tâm</h3>
+                <p className="text-gray-600">Luôn đặt sức khỏe và sự hài lòng của bệnh nhân lên hàng đầu</p>
+              </CardContent>
+            </Card>
+
+            <Card className="text-center shadow-lg border-0 hover:shadow-xl transition-shadow">
+              <CardContent className="p-8">
+                <div className="bg-[#003087] text-white p-4 rounded-full w-16 h-16 flex items-center justify-center mx-auto mb-4">
+                  <Shield size={24} />
+                </div>
+                <h3 className="text-xl font-bold text-[#1a3b5d] mb-2">An Toàn</h3>
+                <p className="text-gray-600">Tuân thủ nghiêm ngặt các quy trình y tế và an toàn bệnh nhân</p>
+              </CardContent>
+            </Card>
+
+            <Card className="text-center shadow-lg border-0 hover:shadow-xl transition-shadow">
+              <CardContent className="p-8">
+                <div className="bg-[#003087] text-white p-4 rounded-full w-16 h-16 flex items-center justify-center mx-auto mb-4">
+                  <Clock size={24} />
+                </div>
+                <h3 className="text-xl font-bold text-[#1a3b5d] mb-2">Sẵn Sàng 24/7</h3>
+                <p className="text-gray-600">Luôn có mặt khi bạn cần, kể cả trong các tình huống khẩn cấp</p>
+              </CardContent>
+            </Card>
+          </div>
+        </div>
+      </section>
+
+      {/* CTA Section */}
+      <section className="py-16">
+        <div className="container mx-auto px-4 md:px-8">
+          <Card className="bg-gradient-to-r from-[#003087] to-[#0056b3] text-white shadow-2xl border-0">
+            <CardContent className="p-12 text-center">
+              <h2 className="text-3xl md:text-4xl font-bold mb-4">Bắt Đầu Hành Trình Chăm Sóc Sức Khỏe</h2>
+              <p className="text-xl mb-8 opacity-90">
+                Đặt lịch hẹn ngay hôm nay và nhận được sự chăm sóc y tế tốt nhất từ đội ngũ chuyên gia
+              </p>
+              <div className="flex flex-col sm:flex-row gap-4 justify-center items-center">
+                <Button
+                  className="bg-white text-[#003087] hover:bg-gray-100 px-8 py-4 rounded-xl font-bold text-lg min-w-[200px] transition-all"
+                  onClick={() => router.push('/auth/login')}
+                >
+                  <Calendar className="mr-2" size={20} />
+                  Đặt Lịch Ngay
+                </Button>
+                <Button
+                  variant="outline"
+                  className="border-2 border-red-500 text-red-500 hover:bg-red-500 hover:text-white px-8 py-4 rounded-xl font-bold text-lg min-w-[200px] transition-all"
+                  onClick={() => window.open('tel:+1-123-5663582', '_self')}
+                >
+                  <Phone className="mr-2" size={20} />
+                  Gọi: +1-123-5663582
+                </Button>
+              </div>
+
+              {/* Trust Indicators */}
+              <div className="grid grid-cols-3 gap-8 mt-12 pt-8 border-t border-white/20">
+                <div className="text-center">
+                  <div className="text-2xl font-bold">15 phút</div>
+                  <div className="text-sm opacity-80">Thời gian phản hồi</div>
+                </div>
+                <div className="text-center">
+                  <div className="text-2xl font-bold">98%</div>
+                  <div className="text-sm opacity-80">Khách hàng hài lòng</div>
+                </div>
+                <div className="text-center">
+                  <div className="text-2xl font-bold">24/7</div>
+                  <div className="text-sm opacity-80">Hỗ trợ khẩn cấp</div>
+                </div>
+              </div>
+            </CardContent>
+          </Card>
+        </div>
+      </section>
+
+      {/* Removed Doctor Detail Modal - now using separate page */}
     </PublicLayout>
   );
 }