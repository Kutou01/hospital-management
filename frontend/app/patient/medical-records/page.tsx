"use client"

import { useState, useEffect } from "react"
import {
  FileText,
  Download,
  Eye,
  Calendar,
  User,
  Stethoscope,
  TestTube,
  Pill,
  Heart,
  Activity,
  AlertCircle,
  Search,
  Filter,
  Plus,
  Calendar as CalendarIcon
} from "lucide-react"
import { RoleBasedLayout } from "@/components/layout/RoleBasedLayout"
import { Button } from "@/components/ui/button"
import { Card, CardContent, CardHeader, CardTitle } from "@/components/ui/card"
import { Badge } from "@/components/ui/badge"
import { Input } from "@/components/ui/input"
<<<<<<< HEAD
import { useEnhancedAuth } from "@/lib/auth/enhanced-auth-context"
import { useRouter, useSearchParams } from "next/navigation"
=======
import { useEnhancedAuth } from "@/lib/auth/auth-wrapper"
import { medicalRecordsApi, patientsApi } from "@/lib/api"
import { toast } from "sonner"
>>>>>>> 879d1948

export default function PatientMedicalRecords() {
  const { user, loading } = useEnhancedAuth()
  const [searchTerm, setSearchTerm] = useState("")
  const [filterType, setFilterType] = useState("all")
<<<<<<< HEAD
  const router = useRouter()
  const searchParams = useSearchParams()
  const appointmentId = searchParams.get('appointmentId')

  // State for medical records
  const [medicalRecords, setMedicalRecords] = useState([])
  const [loadingRecords, setLoadingRecords] = useState(true)

  // Fetch medical records on component mount
  useEffect(() => {
    // Check for newly created medical record
    const checkForNewMedicalRecord = () => {
      const pendingRecordStr = localStorage.getItem('pendingMedicalRecord');
      if (pendingRecordStr) {
        try {
          const recordData = JSON.parse(pendingRecordStr);

          // Create a new medical record entry
          const newRecord = {
            id: recordData.recordId || `mr-${Date.now()}`,
            date: new Date().toISOString().split('T')[0],
            type: "consultation",
            title: `Khám với ${recordData.doctorName || 'bác sĩ'}`,
            doctor: recordData.doctorName || 'Chưa xác định',
            department: recordData.specialty || 'Khám tổng quát',
            diagnosis: "Đang chờ kết quả",
            treatment: "Chờ thăm khám",
            notes: "Hồ sơ tạo từ đặt lịch khám bệnh",
            attachments: [],
            paymentInfo: {
              status: recordData.paymentStatus || 'pending',
              amount: recordData.amount,
              date: new Date().toISOString()
            }
          };

          // Add to beginning of medical records
          setMedicalRecords(prevRecords => [newRecord, ...prevRecords]);

          // Don't clear pendingMedicalRecord until payment is confirmed
        } catch (e) {
          console.error('Error parsing medical record data:', e);
        }
      }

      // Also check for completed payments
      const paymentCompletedStr = localStorage.getItem('paymentCompleted');
      if (paymentCompletedStr) {
        try {
          const paymentData = JSON.parse(paymentCompletedStr);

          // Update record payment status if we have a record with matching ID
          if (paymentData.recordId) {
            setMedicalRecords(prevRecords => {
              return prevRecords.map(record => {
                if (record.id === paymentData.recordId) {
                  return {
                    ...record,
                    paymentInfo: {
                      ...record.paymentInfo,
                      status: 'completed',
                      orderCode: paymentData.orderCode
                    }
                  };
                }
                return record;
              });
            });

            // Now we can remove the pendingMedicalRecord from localStorage
            localStorage.removeItem('pendingMedicalRecord');
          }
        } catch (e) {
          console.error('Error parsing payment data:', e);
        }
      }
    };

    // Load medical records data
    const loadMedicalRecordsData = () => {
      setLoadingRecords(true);

      // Mock medical records data
      const mockMedicalRecords = [
        {
          id: "1",
          date: "2024-01-10",
          type: "consultation",
          title: "Khám tổng quát",
          doctor: "Dr. Nguyễn Văn A",
          department: "Khoa Nội",
          diagnosis: "Huyết áp cao nhẹ",
          treatment: "Thuốc hạ huyết áp, chế độ ăn ít muối",
          notes: "Bệnh nhân cần theo dõi huyết áp hàng tuần",
          attachments: ["blood_pressure_chart.pdf", "prescription.pdf"]
        },
        {
          id: "2",
          date: "2024-01-05",
          type: "lab_result",
          title: "Kết quả xét nghiệm máu",
          doctor: "Dr. Trần Thị B",
          department: "Khoa Xét nghiệm",
          diagnosis: "Chỉ số đường huyết bình thường",
          treatment: "Không cần điều trị",
          notes: "Tiếp tục duy trì chế độ ăn uống lành mạnh",
          attachments: ["blood_test_results.pdf"]
        },
        {
          id: "3",
          date: "2023-12-20",
          type: "imaging",
          title: "Chụp X-quang ngực",
          doctor: "Dr. Lê Văn C",
          department: "Khoa Chẩn đoán hình ảnh",
          diagnosis: "Phổi bình thường",
          treatment: "Không cần điều trị",
          notes: "Không phát hiện bất thường",
          attachments: ["chest_xray.jpg", "radiology_report.pdf"]
        },
        {
          id: "4",
          date: "2023-12-15",
          type: "prescription",
          title: "Đơn thuốc điều trị huyết áp",
          doctor: "Dr. Nguyễn Văn A",
          department: "Khoa Nội",
          diagnosis: "Huyết áp cao",
          treatment: "Amlodipine 5mg, 1 viên/ngày",
          notes: "Uống thuốc đều đặn, tái khám sau 1 tháng",
          attachments: ["prescription_details.pdf"]
        },
        {
          id: "5",
          date: "2023-11-30",
          type: "consultation",
          title: "Khám tim mạch",
          doctor: "Dr. Phạm Thị D",
          department: "Khoa Tim mạch",
          diagnosis: "Nhịp tim bình thường",
          treatment: "Tập thể dục đều đặn",
          notes: "Tình trạng tim mạch ổn định",
          attachments: ["ecg_report.pdf", "echo_results.pdf"]
        }
      ];

      setMedicalRecords(mockMedicalRecords);

      // Check for new medical records
      checkForNewMedicalRecord();

      setLoadingRecords(false);

      // If we have an appointmentId in the URL, highlight that record
      if (appointmentId) {
        setTimeout(() => {
          const element = document.getElementById(`record-${appointmentId}`);
          if (element) {
            element.scrollIntoView({ behavior: 'smooth', block: 'center' });
            element.classList.add('ring-2', 'ring-blue-500', 'ring-opacity-50');
          }
        }, 500);
      }
    };

    if (!loading && user) {
      loadMedicalRecordsData();
    }
  }, [loading, user, appointmentId]);
=======
  const [medicalRecords, setMedicalRecords] = useState<any[]>([])
  const [isLoadingRecords, setIsLoadingRecords] = useState(true)
  const [patientId, setPatientId] = useState<string | null>(null)

  // Get patient ID when user is loaded
  useEffect(() => {
    if (user && user.role === 'patient' && user.profile_id) {
      loadPatientProfile()
    }
  }, [user])

  const loadPatientProfile = async () => {
    try {
      if (!user?.profile_id) return

      const response = await patientsApi.getByProfileId(user.profile_id)
      if (response.success && response.data) {
        setPatientId(response.data.patient_id)
        loadMedicalRecords(response.data.patient_id)
      } else {
        toast.error('Không thể tải thông tin bệnh nhân')
      }
    } catch (error) {
      console.error('Error loading patient profile:', error)
      toast.error('Lỗi khi tải thông tin bệnh nhân')
    }
  }

  const loadMedicalRecords = async (patientIdParam: string) => {
    try {
      setIsLoadingRecords(true)
      const response = await medicalRecordsApi.getMedicalRecordsByPatientId(patientIdParam)

      if (response.success && response.data) {
        setMedicalRecords(response.data)
      } else {
        toast.error('Không thể tải hồ sơ y tế')
        setMedicalRecords([])
      }
    } catch (error) {
      console.error('Error loading medical records:', error)
      toast.error('Lỗi khi tải hồ sơ y tế')
      setMedicalRecords([])
    } finally {
      setIsLoadingRecords(false)
    }
  }

  // Mock data removed - now using real API data
>>>>>>> 879d1948

  const getTypeIcon = (type: string) => {
    switch (type) {
      case 'consultation':
        return <Stethoscope className="h-4 w-4" />
      case 'lab_result':
        return <TestTube className="h-4 w-4" />
      case 'imaging':
        return <Activity className="h-4 w-4" />
      case 'prescription':
        return <Pill className="h-4 w-4" />
      default:
        return <FileText className="h-4 w-4" />
    }
  }

  const getTypeColor = (type: string) => {
    switch (type) {
      case 'consultation':
        return 'bg-blue-100 text-blue-800'
      case 'lab_result':
        return 'bg-green-100 text-green-800'
      case 'imaging':
        return 'bg-purple-100 text-purple-800'
      case 'prescription':
        return 'bg-orange-100 text-orange-800'
      default:
        return 'bg-gray-100 text-gray-800'
    }
  }

  const getTypeLabel = (type: string) => {
    switch (type) {
      case 'consultation':
        return 'Khám bệnh'
      case 'lab_result':
        return 'Xét nghiệm'
      case 'imaging':
        return 'Chẩn đoán hình ảnh'
      case 'prescription':
        return 'Đơn thuốc'
      default:
        return 'Khác'
    }
  }

  const filteredRecords = medicalRecords.filter(record => {
<<<<<<< HEAD
    const matchesSearch = record.title?.toLowerCase().includes(searchTerm.toLowerCase()) ||
      record.doctor?.toLowerCase().includes(searchTerm.toLowerCase()) ||
      record.diagnosis?.toLowerCase().includes(searchTerm.toLowerCase())
    const matchesFilter = filterType === "all" || record.type === filterType
=======
    const matchesSearch = (record.diagnosis && record.diagnosis.toLowerCase().includes(searchTerm.toLowerCase())) ||
                         (record.chief_complaint && record.chief_complaint.toLowerCase().includes(searchTerm.toLowerCase())) ||
                         (record.treatment_plan && record.treatment_plan.toLowerCase().includes(searchTerm.toLowerCase()))
    // For now, we'll show all records since we don't have type classification in the API
    const matchesFilter = filterType === "all" || true
>>>>>>> 879d1948
    return matchesSearch && matchesFilter
  })

  // Sort records by date (newest first)
  const sortedRecords = filteredRecords.sort((a, b) => {
    return new Date(b.visit_date).getTime() - new Date(a.visit_date).getTime()
  })

<<<<<<< HEAD
  if (loading || loadingRecords) {
=======
  if (loading || isLoadingRecords) {
>>>>>>> 879d1948
    return (
      <RoleBasedLayout>
        <div className="flex items-center justify-center h-64">
          <div className="animate-spin rounded-full h-8 w-8 border-b-2 border-blue-600"></div>
        </div>
      </RoleBasedLayout>
    )
  }

  if (!user || user.role !== 'patient') {
    return (
      <RoleBasedLayout>
        <div className="flex items-center justify-center h-64">
          <div className="text-center">
            <AlertCircle className="h-12 w-12 text-red-500 mx-auto mb-4" />
            <p className="text-gray-600">Access denied. Patient role required.</p>
          </div>
        </div>
      </RoleBasedLayout>
    )
  }

  return (
    <RoleBasedLayout>
      {/* Header */}
      <div className="mb-6">
        <div className="flex justify-between items-center mb-4">
          <div>
            <h2 className="text-2xl font-bold text-gray-900">Hồ sơ bệnh án</h2>
            <p className="text-gray-600">Xem toàn bộ lịch sử bệnh án và tài liệu y tế của bạn</p>
          </div>
          <div className="flex gap-3">
            <Button
              variant="outline"
              className="border-blue-200 text-blue-700 hover:bg-blue-50"
              onClick={() => router.push('/doctors')}
            >
              <CalendarIcon className="h-4 w-4 mr-2" />
              Đặt lịch khám
            </Button>
            <Button className="bg-blue-600 hover:bg-blue-700">
              <Download className="h-4 w-4 mr-2" />
              Tải về tất cả
            </Button>
          </div>
        </div>

        {/* Search and Filter */}
        <div className="flex gap-4 mb-6">
          <div className="relative flex-1">
            <Search className="absolute left-3 top-1/2 transform -translate-y-1/2 text-gray-400 h-4 w-4" />
            <Input
              placeholder="Tìm kiếm bệnh án, bác sĩ, hoặc chẩn đoán..."
              value={searchTerm}
              onChange={(e) => setSearchTerm(e.target.value)}
              className="pl-10"
            />
          </div>
          <select
            value={filterType}
            onChange={(e) => setFilterType(e.target.value)}
            className="px-3 py-2 border border-gray-300 rounded-md focus:outline-none focus:ring-2 focus:ring-blue-500"
            aria-label="Lọc bệnh án theo loại"
          >
            <option value="all">Tất cả</option>
            <option value="consultation">Khám bệnh</option>
            <option value="lab_result">Xét nghiệm</option>
            <option value="imaging">Chẩn đoán hình ảnh</option>
            <option value="prescription">Đơn thuốc</option>
          </select>
        </div>
      </div>

      {/* Summary Cards */}
      <div className="grid grid-cols-1 md:grid-cols-4 gap-4 mb-6">
        <Card>
          <CardContent className="p-4">
            <div className="flex items-center gap-3">
              <div className="p-2 bg-blue-100 rounded-lg">
                <Stethoscope className="h-5 w-5 text-blue-600" />
              </div>
              <div>
                <p className="text-sm text-gray-600">Khám bệnh</p>
                <p className="text-xl font-bold">
                  {medicalRecords.filter(r => r.type === 'consultation').length}
                </p>
              </div>
            </div>
          </CardContent>
        </Card>
        <Card>
          <CardContent className="p-4">
            <div className="flex items-center gap-3">
              <div className="p-2 bg-green-100 rounded-lg">
                <TestTube className="h-5 w-5 text-green-600" />
              </div>
              <div>
                <p className="text-sm text-gray-600">Xét nghiệm</p>
                <p className="text-xl font-bold">
                  {medicalRecords.filter(r => r.type === 'lab_result').length}
                </p>
              </div>
            </div>
          </CardContent>
        </Card>
        <Card>
          <CardContent className="p-4">
            <div className="flex items-center gap-3">
              <div className="p-2 bg-purple-100 rounded-lg">
                <Activity className="h-5 w-5 text-purple-600" />
              </div>
              <div>
                <p className="text-sm text-gray-600">Chẩn đoán hình ảnh</p>
                <p className="text-xl font-bold">
                  {medicalRecords.filter(r => r.type === 'imaging').length}
                </p>
              </div>
            </div>
          </CardContent>
        </Card>
        <Card>
          <CardContent className="p-4">
            <div className="flex items-center gap-3">
              <div className="p-2 bg-orange-100 rounded-lg">
                <Pill className="h-5 w-5 text-orange-600" />
              </div>
              <div>
                <p className="text-sm text-gray-600">Đơn thuốc</p>
                <p className="text-xl font-bold">
                  {medicalRecords.filter(r => r.type === 'prescription').length}
                </p>
              </div>
            </div>
          </CardContent>
        </Card>
      </div>

      {/* Medical Records List */}
<<<<<<< HEAD
      {sortedRecords.length > 0 ? (
        <div className="space-y-4">
          {sortedRecords.map((record) => (
            <Card
              key={record.id}
              id={`record-${record.id}`}
              className="hover:shadow-md transition-shadow"
            >
              <CardContent className="p-6">
                <div className="flex justify-between items-start">
                  <div className="flex-1">
                    <div className="flex items-center gap-3 mb-4">
                      <Badge className={getTypeColor(record.type)}>
                        {getTypeIcon(record.type)}
                        <span className="ml-1">{getTypeLabel(record.type)}</span>
                      </Badge>
                      <h3 className="text-lg font-semibold">{record.title}</h3>

                      {/* Payment status badge if available */}
                      {record.paymentInfo && (
                        <Badge className={record.paymentInfo.status === 'completed' ?
                          'bg-green-50 text-green-700' : 'bg-yellow-50 text-yellow-700'}>
                          {record.paymentInfo.status === 'completed' ? 'Đã thanh toán' : 'Chờ thanh toán'}
                        </Badge>
                      )}
                    </div>

                    <div className="grid grid-cols-1 md:grid-cols-2 gap-4 mb-4">
                      <div>
                        <p className="text-sm text-gray-600">Ngày khám</p>
                        <div className="flex items-center mt-1">
                          <Calendar className="h-4 w-4 text-gray-500 mr-2" />
                          <p className="font-medium">{record.date}</p>
                        </div>
                      </div>
                      <div>
                        <p className="text-sm text-gray-600">Bác sĩ</p>
                        <div className="flex items-center mt-1">
                          <User className="h-4 w-4 text-gray-500 mr-2" />
                          <p className="font-medium">{record.doctor}</p>
                        </div>
                      </div>
                    </div>

                    <div className="grid grid-cols-1 md:grid-cols-2 gap-4 mb-4">
                      <div>
                        <p className="text-sm text-gray-600">Khoa/Chuyên khoa</p>
                        <p className="font-medium">{record.department}</p>
                      </div>
                      <div>
                        <p className="text-sm text-gray-600">Chẩn đoán</p>
                        <p className="font-medium">{record.diagnosis}</p>
                      </div>
                    </div>

                    <div className="border-t border-gray-200 pt-4 mt-4">
                      <p className="text-sm text-gray-600 mb-1">Điều trị</p>
                      <p>{record.treatment}</p>
                    </div>

                    {record.notes && (
                      <div className="border-t border-gray-200 pt-4 mt-4">
                        <p className="text-sm text-gray-600 mb-1">Ghi chú</p>
                        <p className="text-sm">{record.notes}</p>
                      </div>
                    )}
=======
      <div className="space-y-4">
        {sortedRecords.map((record) => (
          <Card key={record.id} className="hover:shadow-md transition-shadow">
            <CardContent className="p-6">
              <div className="flex justify-between items-start">
                <div className="flex-1">
                  <div className="flex items-center gap-4 mb-4">
                    <Badge className="bg-blue-100 text-blue-800">
                      <Stethoscope className="h-4 w-4" />
                      <span className="ml-1">Medical Record</span>
                    </Badge>
                    <h3 className="text-lg font-semibold">
                      {record.chief_complaint || 'Khám bệnh'}
                    </h3>
                  </div>

                  <div className="grid grid-cols-1 md:grid-cols-3 gap-4 mb-4">
                    <div className="flex items-center gap-2">
                      <Calendar className="h-4 w-4 text-gray-500" />
                      <span className="text-sm">{record.visit_date}</span>
                    </div>
                    <div className="flex items-center gap-2">
                      <User className="h-4 w-4 text-gray-500" />
                      <span className="text-sm">Bác sĩ điều trị</span>
                    </div>
                    <div className="flex items-center gap-2">
                      <Heart className="h-4 w-4 text-gray-500" />
                      <span className="text-sm">Khoa khám bệnh</span>
                    </div>
                  </div>

                  <div className="space-y-2 mb-4">
                    {record.diagnosis && (
                      <div>
                        <span className="text-sm font-medium text-gray-700">Chẩn đoán: </span>
                        <span className="text-sm text-gray-900">{record.diagnosis}</span>
                      </div>
                    )}
                    {record.treatment_plan && (
                      <div>
                        <span className="text-sm font-medium text-gray-700">Kế hoạch điều trị: </span>
                        <span className="text-sm text-gray-900">{record.treatment_plan}</span>
                      </div>
                    )}
                    {record.medications && (
                      <div>
                        <span className="text-sm font-medium text-gray-700">Thuốc: </span>
                        <span className="text-sm text-gray-900">{record.medications}</span>
                      </div>
                    )}
                    {record.notes && (
                      <div>
                        <span className="text-sm font-medium text-gray-700">Ghi chú: </span>
                        <span className="text-sm text-gray-900">{record.notes}</span>
                      </div>
                    )}
                    {record.follow_up_instructions && (
                      <div>
                        <span className="text-sm font-medium text-gray-700">Hướng dẫn tái khám: </span>
                        <span className="text-sm text-gray-900">{record.follow_up_instructions}</span>
                      </div>
                    )}
                  </div>
                </div>
>>>>>>> 879d1948

                    {record.attachments && record.attachments.length > 0 && (
                      <div className="border-t border-gray-200 pt-4 mt-4">
                        <p className="text-sm text-gray-600 mb-2">Tài liệu đính kèm</p>
                        <div className="flex flex-wrap gap-2">
                          {record.attachments.map((attachment, index) => (
                            <div
                              key={index}
                              className="bg-gray-100 text-gray-800 text-xs px-2 py-1 rounded flex items-center"
                            >
                              <FileText className="h-3 w-3 mr-1" />
                              {attachment}
                            </div>
                          ))}
                        </div>
                      </div>
                    )}
                  </div>

                  <div className="flex flex-col gap-2 ml-4">
                    <Button variant="outline" size="sm">
                      <Eye className="h-4 w-4 mr-2" />
                      Chi tiết
                    </Button>
                    <Button variant="ghost" size="sm">
                      <Download className="h-4 w-4 mr-2" />
                      Tải về
                    </Button>
                  </div>
                </div>
              </CardContent>
            </Card>
          ))}
        </div>
      ) : (
        <div className="text-center py-12">
          <div className="inline-flex items-center justify-center w-16 h-16 bg-gray-100 rounded-full mb-4">
            <FileText className="h-8 w-8 text-gray-400" />
          </div>
          <h3 className="text-lg font-semibold text-gray-800 mb-2">Không có bệnh án nào</h3>
          <p className="text-gray-600 mb-6">Bạn chưa có hồ sơ bệnh án nào</p>
          <Button
            className="bg-blue-600 hover:bg-blue-700"
            onClick={() => router.push('/doctors')}
          >
            <Plus className="h-4 w-4 mr-2" />
            Đặt lịch khám ngay
          </Button>
        </div>
      )}
    </RoleBasedLayout>
  )
}<|MERGE_RESOLUTION|>--- conflicted
+++ resolved
@@ -14,199 +14,21 @@
   Activity,
   AlertCircle,
   Search,
-  Filter,
-  Plus,
-  Calendar as CalendarIcon
+  Filter
 } from "lucide-react"
 import { RoleBasedLayout } from "@/components/layout/RoleBasedLayout"
 import { Button } from "@/components/ui/button"
 import { Card, CardContent, CardHeader, CardTitle } from "@/components/ui/card"
 import { Badge } from "@/components/ui/badge"
 import { Input } from "@/components/ui/input"
-<<<<<<< HEAD
-import { useEnhancedAuth } from "@/lib/auth/enhanced-auth-context"
-import { useRouter, useSearchParams } from "next/navigation"
-=======
 import { useEnhancedAuth } from "@/lib/auth/auth-wrapper"
 import { medicalRecordsApi, patientsApi } from "@/lib/api"
 import { toast } from "sonner"
->>>>>>> 879d1948
 
 export default function PatientMedicalRecords() {
   const { user, loading } = useEnhancedAuth()
   const [searchTerm, setSearchTerm] = useState("")
   const [filterType, setFilterType] = useState("all")
-<<<<<<< HEAD
-  const router = useRouter()
-  const searchParams = useSearchParams()
-  const appointmentId = searchParams.get('appointmentId')
-
-  // State for medical records
-  const [medicalRecords, setMedicalRecords] = useState([])
-  const [loadingRecords, setLoadingRecords] = useState(true)
-
-  // Fetch medical records on component mount
-  useEffect(() => {
-    // Check for newly created medical record
-    const checkForNewMedicalRecord = () => {
-      const pendingRecordStr = localStorage.getItem('pendingMedicalRecord');
-      if (pendingRecordStr) {
-        try {
-          const recordData = JSON.parse(pendingRecordStr);
-
-          // Create a new medical record entry
-          const newRecord = {
-            id: recordData.recordId || `mr-${Date.now()}`,
-            date: new Date().toISOString().split('T')[0],
-            type: "consultation",
-            title: `Khám với ${recordData.doctorName || 'bác sĩ'}`,
-            doctor: recordData.doctorName || 'Chưa xác định',
-            department: recordData.specialty || 'Khám tổng quát',
-            diagnosis: "Đang chờ kết quả",
-            treatment: "Chờ thăm khám",
-            notes: "Hồ sơ tạo từ đặt lịch khám bệnh",
-            attachments: [],
-            paymentInfo: {
-              status: recordData.paymentStatus || 'pending',
-              amount: recordData.amount,
-              date: new Date().toISOString()
-            }
-          };
-
-          // Add to beginning of medical records
-          setMedicalRecords(prevRecords => [newRecord, ...prevRecords]);
-
-          // Don't clear pendingMedicalRecord until payment is confirmed
-        } catch (e) {
-          console.error('Error parsing medical record data:', e);
-        }
-      }
-
-      // Also check for completed payments
-      const paymentCompletedStr = localStorage.getItem('paymentCompleted');
-      if (paymentCompletedStr) {
-        try {
-          const paymentData = JSON.parse(paymentCompletedStr);
-
-          // Update record payment status if we have a record with matching ID
-          if (paymentData.recordId) {
-            setMedicalRecords(prevRecords => {
-              return prevRecords.map(record => {
-                if (record.id === paymentData.recordId) {
-                  return {
-                    ...record,
-                    paymentInfo: {
-                      ...record.paymentInfo,
-                      status: 'completed',
-                      orderCode: paymentData.orderCode
-                    }
-                  };
-                }
-                return record;
-              });
-            });
-
-            // Now we can remove the pendingMedicalRecord from localStorage
-            localStorage.removeItem('pendingMedicalRecord');
-          }
-        } catch (e) {
-          console.error('Error parsing payment data:', e);
-        }
-      }
-    };
-
-    // Load medical records data
-    const loadMedicalRecordsData = () => {
-      setLoadingRecords(true);
-
-      // Mock medical records data
-      const mockMedicalRecords = [
-        {
-          id: "1",
-          date: "2024-01-10",
-          type: "consultation",
-          title: "Khám tổng quát",
-          doctor: "Dr. Nguyễn Văn A",
-          department: "Khoa Nội",
-          diagnosis: "Huyết áp cao nhẹ",
-          treatment: "Thuốc hạ huyết áp, chế độ ăn ít muối",
-          notes: "Bệnh nhân cần theo dõi huyết áp hàng tuần",
-          attachments: ["blood_pressure_chart.pdf", "prescription.pdf"]
-        },
-        {
-          id: "2",
-          date: "2024-01-05",
-          type: "lab_result",
-          title: "Kết quả xét nghiệm máu",
-          doctor: "Dr. Trần Thị B",
-          department: "Khoa Xét nghiệm",
-          diagnosis: "Chỉ số đường huyết bình thường",
-          treatment: "Không cần điều trị",
-          notes: "Tiếp tục duy trì chế độ ăn uống lành mạnh",
-          attachments: ["blood_test_results.pdf"]
-        },
-        {
-          id: "3",
-          date: "2023-12-20",
-          type: "imaging",
-          title: "Chụp X-quang ngực",
-          doctor: "Dr. Lê Văn C",
-          department: "Khoa Chẩn đoán hình ảnh",
-          diagnosis: "Phổi bình thường",
-          treatment: "Không cần điều trị",
-          notes: "Không phát hiện bất thường",
-          attachments: ["chest_xray.jpg", "radiology_report.pdf"]
-        },
-        {
-          id: "4",
-          date: "2023-12-15",
-          type: "prescription",
-          title: "Đơn thuốc điều trị huyết áp",
-          doctor: "Dr. Nguyễn Văn A",
-          department: "Khoa Nội",
-          diagnosis: "Huyết áp cao",
-          treatment: "Amlodipine 5mg, 1 viên/ngày",
-          notes: "Uống thuốc đều đặn, tái khám sau 1 tháng",
-          attachments: ["prescription_details.pdf"]
-        },
-        {
-          id: "5",
-          date: "2023-11-30",
-          type: "consultation",
-          title: "Khám tim mạch",
-          doctor: "Dr. Phạm Thị D",
-          department: "Khoa Tim mạch",
-          diagnosis: "Nhịp tim bình thường",
-          treatment: "Tập thể dục đều đặn",
-          notes: "Tình trạng tim mạch ổn định",
-          attachments: ["ecg_report.pdf", "echo_results.pdf"]
-        }
-      ];
-
-      setMedicalRecords(mockMedicalRecords);
-
-      // Check for new medical records
-      checkForNewMedicalRecord();
-
-      setLoadingRecords(false);
-
-      // If we have an appointmentId in the URL, highlight that record
-      if (appointmentId) {
-        setTimeout(() => {
-          const element = document.getElementById(`record-${appointmentId}`);
-          if (element) {
-            element.scrollIntoView({ behavior: 'smooth', block: 'center' });
-            element.classList.add('ring-2', 'ring-blue-500', 'ring-opacity-50');
-          }
-        }, 500);
-      }
-    };
-
-    if (!loading && user) {
-      loadMedicalRecordsData();
-    }
-  }, [loading, user, appointmentId]);
-=======
   const [medicalRecords, setMedicalRecords] = useState<any[]>([])
   const [isLoadingRecords, setIsLoadingRecords] = useState(true)
   const [patientId, setPatientId] = useState<string | null>(null)
@@ -256,7 +78,6 @@
   }
 
   // Mock data removed - now using real API data
->>>>>>> 879d1948
 
   const getTypeIcon = (type: string) => {
     switch (type) {
@@ -291,31 +112,24 @@
   const getTypeLabel = (type: string) => {
     switch (type) {
       case 'consultation':
-        return 'Khám bệnh'
+        return 'Consultation'
       case 'lab_result':
-        return 'Xét nghiệm'
+        return 'Lab Result'
       case 'imaging':
-        return 'Chẩn đoán hình ảnh'
+        return 'Imaging'
       case 'prescription':
-        return 'Đơn thuốc'
+        return 'Prescription'
       default:
-        return 'Khác'
+        return 'Other'
     }
   }
 
   const filteredRecords = medicalRecords.filter(record => {
-<<<<<<< HEAD
-    const matchesSearch = record.title?.toLowerCase().includes(searchTerm.toLowerCase()) ||
-      record.doctor?.toLowerCase().includes(searchTerm.toLowerCase()) ||
-      record.diagnosis?.toLowerCase().includes(searchTerm.toLowerCase())
-    const matchesFilter = filterType === "all" || record.type === filterType
-=======
     const matchesSearch = (record.diagnosis && record.diagnosis.toLowerCase().includes(searchTerm.toLowerCase())) ||
                          (record.chief_complaint && record.chief_complaint.toLowerCase().includes(searchTerm.toLowerCase())) ||
                          (record.treatment_plan && record.treatment_plan.toLowerCase().includes(searchTerm.toLowerCase()))
     // For now, we'll show all records since we don't have type classification in the API
     const matchesFilter = filterType === "all" || true
->>>>>>> 879d1948
     return matchesSearch && matchesFilter
   })
 
@@ -324,11 +138,7 @@
     return new Date(b.visit_date).getTime() - new Date(a.visit_date).getTime()
   })
 
-<<<<<<< HEAD
-  if (loading || loadingRecords) {
-=======
   if (loading || isLoadingRecords) {
->>>>>>> 879d1948
     return (
       <RoleBasedLayout>
         <div className="flex items-center justify-center h-64">
@@ -357,23 +167,13 @@
       <div className="mb-6">
         <div className="flex justify-between items-center mb-4">
           <div>
-            <h2 className="text-2xl font-bold text-gray-900">Hồ sơ bệnh án</h2>
-            <p className="text-gray-600">Xem toàn bộ lịch sử bệnh án và tài liệu y tế của bạn</p>
+            <h2 className="text-2xl font-bold text-gray-900">Medical Records</h2>
+            <p className="text-gray-600">View your complete medical history and documents</p>
           </div>
-          <div className="flex gap-3">
-            <Button
-              variant="outline"
-              className="border-blue-200 text-blue-700 hover:bg-blue-50"
-              onClick={() => router.push('/doctors')}
-            >
-              <CalendarIcon className="h-4 w-4 mr-2" />
-              Đặt lịch khám
-            </Button>
-            <Button className="bg-blue-600 hover:bg-blue-700">
-              <Download className="h-4 w-4 mr-2" />
-              Tải về tất cả
-            </Button>
-          </div>
+          <Button className="bg-blue-600 hover:bg-blue-700">
+            <Download className="h-4 w-4 mr-2" />
+            Download All
+          </Button>
         </div>
 
         {/* Search and Filter */}
@@ -381,7 +181,7 @@
           <div className="relative flex-1">
             <Search className="absolute left-3 top-1/2 transform -translate-y-1/2 text-gray-400 h-4 w-4" />
             <Input
-              placeholder="Tìm kiếm bệnh án, bác sĩ, hoặc chẩn đoán..."
+              placeholder="Search records, doctors, or diagnoses..."
               value={searchTerm}
               onChange={(e) => setSearchTerm(e.target.value)}
               className="pl-10"
@@ -391,13 +191,13 @@
             value={filterType}
             onChange={(e) => setFilterType(e.target.value)}
             className="px-3 py-2 border border-gray-300 rounded-md focus:outline-none focus:ring-2 focus:ring-blue-500"
-            aria-label="Lọc bệnh án theo loại"
+            aria-label="Filter records by type"
           >
-            <option value="all">Tất cả</option>
-            <option value="consultation">Khám bệnh</option>
-            <option value="lab_result">Xét nghiệm</option>
-            <option value="imaging">Chẩn đoán hình ảnh</option>
-            <option value="prescription">Đơn thuốc</option>
+            <option value="all">All Types</option>
+            <option value="consultation">Consultations</option>
+            <option value="lab_result">Lab Results</option>
+            <option value="imaging">Imaging</option>
+            <option value="prescription">Prescriptions</option>
           </select>
         </div>
       </div>
@@ -411,7 +211,7 @@
                 <Stethoscope className="h-5 w-5 text-blue-600" />
               </div>
               <div>
-                <p className="text-sm text-gray-600">Khám bệnh</p>
+                <p className="text-sm text-gray-600">Consultations</p>
                 <p className="text-xl font-bold">
                   {medicalRecords.filter(r => r.type === 'consultation').length}
                 </p>
@@ -426,7 +226,7 @@
                 <TestTube className="h-5 w-5 text-green-600" />
               </div>
               <div>
-                <p className="text-sm text-gray-600">Xét nghiệm</p>
+                <p className="text-sm text-gray-600">Lab Results</p>
                 <p className="text-xl font-bold">
                   {medicalRecords.filter(r => r.type === 'lab_result').length}
                 </p>
@@ -441,7 +241,7 @@
                 <Activity className="h-5 w-5 text-purple-600" />
               </div>
               <div>
-                <p className="text-sm text-gray-600">Chẩn đoán hình ảnh</p>
+                <p className="text-sm text-gray-600">Imaging</p>
                 <p className="text-xl font-bold">
                   {medicalRecords.filter(r => r.type === 'imaging').length}
                 </p>
@@ -456,7 +256,7 @@
                 <Pill className="h-5 w-5 text-orange-600" />
               </div>
               <div>
-                <p className="text-sm text-gray-600">Đơn thuốc</p>
+                <p className="text-sm text-gray-600">Prescriptions</p>
                 <p className="text-xl font-bold">
                   {medicalRecords.filter(r => r.type === 'prescription').length}
                 </p>
@@ -467,74 +267,6 @@
       </div>
 
       {/* Medical Records List */}
-<<<<<<< HEAD
-      {sortedRecords.length > 0 ? (
-        <div className="space-y-4">
-          {sortedRecords.map((record) => (
-            <Card
-              key={record.id}
-              id={`record-${record.id}`}
-              className="hover:shadow-md transition-shadow"
-            >
-              <CardContent className="p-6">
-                <div className="flex justify-between items-start">
-                  <div className="flex-1">
-                    <div className="flex items-center gap-3 mb-4">
-                      <Badge className={getTypeColor(record.type)}>
-                        {getTypeIcon(record.type)}
-                        <span className="ml-1">{getTypeLabel(record.type)}</span>
-                      </Badge>
-                      <h3 className="text-lg font-semibold">{record.title}</h3>
-
-                      {/* Payment status badge if available */}
-                      {record.paymentInfo && (
-                        <Badge className={record.paymentInfo.status === 'completed' ?
-                          'bg-green-50 text-green-700' : 'bg-yellow-50 text-yellow-700'}>
-                          {record.paymentInfo.status === 'completed' ? 'Đã thanh toán' : 'Chờ thanh toán'}
-                        </Badge>
-                      )}
-                    </div>
-
-                    <div className="grid grid-cols-1 md:grid-cols-2 gap-4 mb-4">
-                      <div>
-                        <p className="text-sm text-gray-600">Ngày khám</p>
-                        <div className="flex items-center mt-1">
-                          <Calendar className="h-4 w-4 text-gray-500 mr-2" />
-                          <p className="font-medium">{record.date}</p>
-                        </div>
-                      </div>
-                      <div>
-                        <p className="text-sm text-gray-600">Bác sĩ</p>
-                        <div className="flex items-center mt-1">
-                          <User className="h-4 w-4 text-gray-500 mr-2" />
-                          <p className="font-medium">{record.doctor}</p>
-                        </div>
-                      </div>
-                    </div>
-
-                    <div className="grid grid-cols-1 md:grid-cols-2 gap-4 mb-4">
-                      <div>
-                        <p className="text-sm text-gray-600">Khoa/Chuyên khoa</p>
-                        <p className="font-medium">{record.department}</p>
-                      </div>
-                      <div>
-                        <p className="text-sm text-gray-600">Chẩn đoán</p>
-                        <p className="font-medium">{record.diagnosis}</p>
-                      </div>
-                    </div>
-
-                    <div className="border-t border-gray-200 pt-4 mt-4">
-                      <p className="text-sm text-gray-600 mb-1">Điều trị</p>
-                      <p>{record.treatment}</p>
-                    </div>
-
-                    {record.notes && (
-                      <div className="border-t border-gray-200 pt-4 mt-4">
-                        <p className="text-sm text-gray-600 mb-1">Ghi chú</p>
-                        <p className="text-sm">{record.notes}</p>
-                      </div>
-                    )}
-=======
       <div className="space-y-4">
         {sortedRecords.map((record) => (
           <Card key={record.id} className="hover:shadow-md transition-shadow">
@@ -599,57 +331,37 @@
                     )}
                   </div>
                 </div>
->>>>>>> 879d1948
-
-                    {record.attachments && record.attachments.length > 0 && (
-                      <div className="border-t border-gray-200 pt-4 mt-4">
-                        <p className="text-sm text-gray-600 mb-2">Tài liệu đính kèm</p>
-                        <div className="flex flex-wrap gap-2">
-                          {record.attachments.map((attachment, index) => (
-                            <div
-                              key={index}
-                              className="bg-gray-100 text-gray-800 text-xs px-2 py-1 rounded flex items-center"
-                            >
-                              <FileText className="h-3 w-3 mr-1" />
-                              {attachment}
-                            </div>
-                          ))}
-                        </div>
-                      </div>
-                    )}
-                  </div>
-
-                  <div className="flex flex-col gap-2 ml-4">
-                    <Button variant="outline" size="sm">
-                      <Eye className="h-4 w-4 mr-2" />
-                      Chi tiết
-                    </Button>
-                    <Button variant="ghost" size="sm">
-                      <Download className="h-4 w-4 mr-2" />
-                      Tải về
-                    </Button>
-                  </div>
+
+                <div className="flex gap-2 ml-4">
+                  <Button variant="outline" size="sm">
+                    <Eye className="h-4 w-4 mr-1" />
+                    View
+                  </Button>
+                  <Button variant="outline" size="sm">
+                    <Download className="h-4 w-4 mr-1" />
+                    Download
+                  </Button>
                 </div>
-              </CardContent>
-            </Card>
-          ))}
-        </div>
-      ) : (
-        <div className="text-center py-12">
-          <div className="inline-flex items-center justify-center w-16 h-16 bg-gray-100 rounded-full mb-4">
-            <FileText className="h-8 w-8 text-gray-400" />
-          </div>
-          <h3 className="text-lg font-semibold text-gray-800 mb-2">Không có bệnh án nào</h3>
-          <p className="text-gray-600 mb-6">Bạn chưa có hồ sơ bệnh án nào</p>
-          <Button
-            className="bg-blue-600 hover:bg-blue-700"
-            onClick={() => router.push('/doctors')}
-          >
-            <Plus className="h-4 w-4 mr-2" />
-            Đặt lịch khám ngay
-          </Button>
-        </div>
-      )}
+              </div>
+            </CardContent>
+          </Card>
+        ))}
+
+        {sortedRecords.length === 0 && (
+          <Card>
+            <CardContent className="p-12 text-center">
+              <FileText className="h-12 w-12 text-gray-300 mx-auto mb-4" />
+              <h3 className="text-lg font-medium text-gray-900 mb-2">No medical records found</h3>
+              <p className="text-gray-600 mb-4">
+                {searchTerm || filterType !== "all"
+                  ? "Try adjusting your search or filter criteria"
+                  : "Your medical records will appear here after your first appointment"
+                }
+              </p>
+            </CardContent>
+          </Card>
+        )}
+      </div>
     </RoleBasedLayout>
   )
 }