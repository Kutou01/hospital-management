"use client"

import { useState, useEffect } from "react"
import { useSearchParams } from "next/navigation"
import {
  User,
  Mail,
  Phone,
  MapPin,
  Calendar,
  Heart,
  Activity,
  FileText,
  Edit,
  Save,
  X,
  AlertCircle,
  Shield,
  Clock,
  Stethoscope,
  CheckCircle,
  Star
} from "lucide-react"
import { PatientLayout } from "@/components/layout/PatientLayout"
import { Button } from "@/components/ui/button"
import { Card, CardContent, CardHeader, CardTitle } from "@/components/ui/card"
import { Input } from "@/components/ui/input"
import { Label } from "@/components/ui/label"
import { Textarea } from "@/components/ui/textarea"
import { Badge } from "@/components/ui/badge"
<<<<<<< HEAD
import { useSupabaseAuth } from "@/lib/hooks/useSupabaseAuth"
=======
import { Select, SelectContent, SelectItem, SelectTrigger, SelectValue } from "@/components/ui/select"
import { useAuthProvider } from "@/hooks/useAuthProvider"
>>>>>>> 3efb285d

interface Doctor {
  id: number;
  name: string;
  specialty: string;
  title: string;
  experience: string;
  rating: number;
  reviews: number;
  consultationFee: string;
  nextAvailable: string;
  location: string;
  phone: string;
  email: string;
}

export default function PatientProfile() {
<<<<<<< HEAD
  const { user, loading } = useSupabaseAuth()
=======
  const { user, loading } = useAuthProvider()
  const searchParams = useSearchParams()
  const action = searchParams.get('action')
  
  const [activeTab, setActiveTab] = useState(action === 'booking' ? 'booking' : 'profile')
>>>>>>> 3efb285d
  const [isEditing, setIsEditing] = useState(false)
  const [selectedDoctor, setSelectedDoctor] = useState<Doctor | null>(null)
  const [bookingSuccess, setBookingSuccess] = useState(false)
  const [bookingLoading, setBookingLoading] = useState(false)
  
  const [formData, setFormData] = useState({
    full_name: "",
    email: "",
    phone_number: "",
    date_of_birth: "",
    gender: "",
    address: "",
    emergency_contact_name: "",
    emergency_contact_phone: "",
    blood_type: "",
    allergies: "",
    medical_history: ""
  })

  const [bookingForm, setBookingForm] = useState({
    appointmentDate: '',
    appointmentTime: '',
    reason: '',
    symptoms: '',
    notes: ''
  })

  // Mock doctors data
  const doctors: Doctor[] = [
    {
      id: 1,
      name: 'Dr. Nguyễn Văn An',
      specialty: 'Tim mạch',
      title: 'Trưởng khoa Tim mạch',
      experience: '15 năm',
      rating: 4.9,
      reviews: 285,
      consultationFee: '500.000 VNĐ',
      nextAvailable: 'Thứ 2, 08:30',
      location: 'Phòng 201 - Tầng 2 - Khoa Tim mạch',
      phone: '+84-123-456-789',
      email: 'dr.an@hospital.vn'
    },
    {
      id: 2,
      name: 'Dr. Trần Thị Bình',
      specialty: 'Nhi khoa',
      title: 'Phó Trưởng khoa Nhi',
      experience: '12 năm',
      rating: 4.8,
      reviews: 420,
      consultationFee: '300.000 VNĐ',
      nextAvailable: 'Hôm nay, 14:00',
      location: 'Phòng 105 - Tầng 1 - Khoa Nhi',
      phone: '+84-123-456-790',
      email: 'dr.binh@hospital.vn'
    },
    {
      id: 3,
      name: 'Dr. Lê Minh Cường',
      specialty: 'Thần kinh',
      title: 'Giám đốc Trung tâm Thần kinh',
      experience: '18 năm',
      rating: 4.9,
      reviews: 195,
      consultationFee: '800.000 VNĐ',
      nextAvailable: 'Thứ 3, 09:00',
      location: 'Phòng 301 - Tầng 3 - Trung tâm Thần kinh',
      phone: '+84-123-456-791',
      email: 'dr.cuong@hospital.vn'
    },
    {
      id: 4,
      name: 'Dr. Phạm Thị Dung',
      specialty: 'Phụ khoa',
      title: 'Bác sĩ chuyên khoa II',
      experience: '10 năm',
      rating: 4.7,
      reviews: 312,
      consultationFee: '400.000 VNĐ',
      nextAvailable: 'Thứ 4, 10:30',
      location: 'Phòng 205 - Tầng 2 - Khoa Phụ khoa',
      phone: '+84-123-456-792',
      email: 'dr.dung@hospital.vn'
    },
    {
      id: 5,
      name: 'Dr. Hoàng Đức',
      specialty: 'Chấn thương chỉnh hình',
      title: 'Trưởng khoa Chấn thương Chỉnh hình',
      experience: '14 năm',
      rating: 4.8,
      reviews: 278,
      consultationFee: '600.000 VNĐ',
      nextAvailable: 'Mai, 08:00',
      location: 'Phòng 401 - Tầng 4 - Khoa Chấn thương',
      phone: '+84-123-456-793',
      email: 'dr.duc@hospital.vn'
    },
    {
      id: 6,
      name: 'Dr. Võ Thị Hoa',
      specialty: 'Da liễu',
      title: 'Bác sĩ chuyên khoa I',
      experience: '8 năm',
      rating: 4.6,
      reviews: 156,
      consultationFee: '350.000 VNĐ',
      nextAvailable: 'Thứ 5, 15:00',
      location: 'Phòng 102 - Tầng 1 - Khoa Da liễu',
      phone: '+84-123-456-794',
      email: 'dr.hoa@hospital.vn'
    }
  ]

  // Mock additional patient data
  const patientData = {
    date_of_birth: "1990-05-15",
    gender: "Male",
    address: "123 Nguyễn Văn Cừ, Quận 5, TP.HCM",
    emergency_contact_name: "Nguyễn Thị B",
    emergency_contact_phone: "0987654321",
    blood_type: "O+",
    allergies: "Penicillin, Peanuts",
    medical_history: "Hypertension (2020), Diabetes Type 2 (2021)",
    insurance_info: {
      provider: "Bảo hiểm Y tế Xã hội",
      policy_number: "SV123456789",
      expiry_date: "2024-12-31"
    },
    recent_visits: [
      { date: "2024-01-10", doctor: "Dr. Nguyễn Văn A", reason: "Khám tổng quát" },
      { date: "2023-12-15", doctor: "Dr. Trần Thị B", reason: "Theo dõi huyết áp" },
      { date: "2023-11-20", doctor: "Dr. Lê Văn C", reason: "Khám tim mạch" }
    ]
  }

  // Load doctor info and initialize form
  useEffect(() => {
    // Initialize form data when user data is available
    if (user) {
      setFormData({
        full_name: user.full_name || "",
        email: user.email || "",
        phone_number: user.phone_number || "",
        date_of_birth: patientData.date_of_birth,
        gender: patientData.gender,
        address: patientData.address,
        emergency_contact_name: patientData.emergency_contact_name,
        emergency_contact_phone: patientData.emergency_contact_phone,
        blood_type: patientData.blood_type,
        allergies: patientData.allergies,
        medical_history: patientData.medical_history
      })
    }

    // Load selected doctor for booking
    const selectedDoctorId = localStorage.getItem('selectedDoctorId')
    if (selectedDoctorId) {
      const doctor = doctors.find(d => d.id === parseInt(selectedDoctorId))
      if (doctor) {
        setSelectedDoctor(doctor)
      }
    }
  }, [user])

  const handleInputChange = (e: React.ChangeEvent<HTMLInputElement | HTMLTextAreaElement | HTMLSelectElement>) => {
    const { name, value } = e.target
    setFormData(prev => ({
      ...prev,
      [name]: value
    }))
  }

  const handleBookingInputChange = (e: React.ChangeEvent<HTMLInputElement | HTMLTextAreaElement>) => {
    const { name, value } = e.target
    setBookingForm(prev => ({
      ...prev,
      [name]: value
    }))
  }

  const handleSave = () => {
    // Here you would typically save the data to your backend
    console.log("Saving profile data:", formData)
    setIsEditing(false)
    // Show success message
  }

  const handleCancel = () => {
    // Reset form data to original values
    if (user) {
      setFormData({
        full_name: user.full_name || "",
        email: user.email || "",
        phone_number: user.phone_number || "",
        date_of_birth: patientData.date_of_birth,
        gender: patientData.gender,
        address: patientData.address,
        emergency_contact_name: patientData.emergency_contact_name,
        emergency_contact_phone: patientData.emergency_contact_phone,
        blood_type: patientData.blood_type,
        allergies: patientData.allergies,
        medical_history: patientData.medical_history
      })
    }
    setIsEditing(false)
  }

  const handleBookingSubmit = async (e: React.FormEvent) => {
    e.preventDefault()
    if (!selectedDoctor) return

    // Validate required fields
    if (!bookingForm.appointmentDate || !bookingForm.appointmentTime || !bookingForm.reason) {
      alert('Vui lòng điền đầy đủ thông tin bắt buộc.')
      return
    }

    setBookingLoading(true)

    try {
      // Mock API call
      await new Promise(resolve => setTimeout(resolve, 2000))

      // Clear selected doctor from localStorage
      localStorage.removeItem('selectedDoctorId')
      
      setBookingSuccess(true)
      console.log('Booking submitted:', {
        doctorId: selectedDoctor.id,
        patientId: user?.id,
        ...bookingForm
      })
    } catch (error) {
      alert('Không thể đặt lịch khám. Vui lòng thử lại.')
    } finally {
      setBookingLoading(false)
    }
  }

  if (loading) {
    return (
      <PatientLayout title="My Profile" activePage="profile">
        <div className="flex items-center justify-center h-64">
          <div className="animate-spin rounded-full h-8 w-8 border-b-2 border-blue-600"></div>
        </div>
      </PatientLayout>
    )
  }

  if (!user || user.role !== 'patient') {
    return (
      <PatientLayout title="My Profile" activePage="profile">
        <div className="flex items-center justify-center h-64">
          <div className="text-center">
            <AlertCircle className="h-12 w-12 text-red-500 mx-auto mb-4" />
            <p className="text-gray-600">Access denied. Patient role required.</p>
          </div>
        </div>
      </PatientLayout>
    )
  }

  if (bookingSuccess) {
    return (
      <PatientLayout title="Booking Success" activePage="profile">
        <div className="max-w-2xl mx-auto text-center py-12">
          <Card className="shadow-lg">
            <CardContent className="p-8">
              <CheckCircle className="w-16 h-16 text-green-500 mx-auto mb-4" />
              <h2 className="text-2xl font-bold text-green-700 mb-4">Đặt lịch thành công!</h2>
              <div className="bg-green-50 p-4 rounded-lg mb-6 text-left">
                <p className="text-green-800 mb-2">
                  <strong>Bác sĩ:</strong> {selectedDoctor?.name}
                </p>
                <p className="text-green-800 mb-2">
                  <strong>Chuyên khoa:</strong> {selectedDoctor?.specialty}
                </p>
                <p className="text-green-800 mb-2">
                  <strong>Ngày khám:</strong> {bookingForm.appointmentDate}
                </p>
                <p className="text-green-800 mb-2">
                  <strong>Giờ khám:</strong> {bookingForm.appointmentTime}
                </p>
                <p className="text-green-800 mb-2">
                  <strong>Lý do khám:</strong> {bookingForm.reason}
                </p>
                <p className="text-green-800">
                  <strong>Phí khám:</strong> {selectedDoctor?.consultationFee}
                </p>
              </div>
              <p className="text-gray-600 mb-6">
                Chúng tôi sẽ gọi điện xác nhận lịch hẹn trong vòng 24 giờ tới.
              </p>
              <div className="space-y-3">
                <Button 
                  onClick={() => {
                    setBookingSuccess(false)
                    setActiveTab('profile')
                  }}
                  className="w-full bg-blue-600 hover:bg-blue-700"
                >
                  Quay lại hồ sơ
                </Button>
                <Button 
                  variant="outline"
                  onClick={() => window.location.href = '/doctors'}
                  className="w-full"
                >
                  Đặt lịch khám khác
                </Button>
              </div>
            </CardContent>
          </Card>
        </div>
      </PatientLayout>
    )
  }

  return (
    <PatientLayout title="My Profile" activePage="profile">
      {/* Tabs */}
      <div className="mb-6">
        <div className="border-b border-gray-200">
          <nav className="-mb-px flex space-x-8">
            <button
              onClick={() => setActiveTab('profile')}
              className={`py-2 px-1 border-b-2 font-medium text-sm ${
                activeTab === 'profile'
                  ? 'border-blue-500 text-blue-600'
                  : 'border-transparent text-gray-500 hover:text-gray-700 hover:border-gray-300'
              }`}
            >
              <User className="inline-block w-5 h-5 mr-2" />
              Hồ sơ cá nhân
            </button>
            <button
              onClick={() => setActiveTab('booking')}
              className={`py-2 px-1 border-b-2 font-medium text-sm ${
                activeTab === 'booking'
                  ? 'border-blue-500 text-blue-600'
                  : 'border-transparent text-gray-500 hover:text-gray-700 hover:border-gray-300'
              }`}
            >
              <Calendar className="inline-block w-5 h-5 mr-2" />
              Đặt lịch khám
            </button>
          </nav>
        </div>
      </div>

      {/* Profile Tab */}
      {activeTab === 'profile' && (
        <>
          {/* Header */}
          <div className="mb-6">
            <div className="flex justify-between items-center">
              <div>
                <h2 className="text-2xl font-bold text-gray-900">My Profile</h2>
                <p className="text-gray-600">Manage your personal and medical information</p>
              </div>
              <div className="flex gap-2">
                {!isEditing ? (
                  <Button onClick={() => setIsEditing(true)} className="bg-blue-600 hover:bg-blue-700">
                    <Edit className="h-4 w-4 mr-2" />
                    Edit Profile
                  </Button>
                ) : (
                  <>
                    <Button onClick={handleSave} className="bg-blue-600 hover:bg-blue-700">
                      <Save className="h-4 w-4 mr-2" />
                      Save Changes
                    </Button>
                    <Button onClick={handleCancel} variant="outline">
                      <X className="h-4 w-4 mr-2" />
                      Cancel
                    </Button>
                  </>
                )}
              </div>
            </div>
          </div>

          <div className="grid grid-cols-1 lg:grid-cols-3 gap-6">
            {/* Main Information */}
            <div className="lg:col-span-2 space-y-6">
              {/* Basic Information */}
              <Card>
                <CardHeader>
                  <CardTitle className="flex items-center gap-2">
                    <User className="h-5 w-5" />
                    Basic Information
                  </CardTitle>
                </CardHeader>
                <CardContent className="space-y-4">
                  <div className="grid grid-cols-1 md:grid-cols-2 gap-4">
                    <div>
                      <Label htmlFor="full_name">Full Name</Label>
                      {isEditing ? (
                        <Input
                          id="full_name"
                          name="full_name"
                          value={formData.full_name}
                          onChange={handleInputChange}
                        />
                      ) : (
                        <p className="mt-1 text-sm text-gray-900">{formData.full_name}</p>
                      )}
                    </div>
                    <div>
                      <Label htmlFor="email">Email</Label>
                      {isEditing ? (
                        <Input
                          id="email"
                          name="email"
                          type="email"
                          value={formData.email}
                          onChange={handleInputChange}
                        />
                      ) : (
                        <p className="mt-1 text-sm text-gray-900">{formData.email}</p>
                      )}
                    </div>
                    <div>
                      <Label htmlFor="phone_number">Phone Number</Label>
                      {isEditing ? (
                        <Input
                          id="phone_number"
                          name="phone_number"
                          value={formData.phone_number}
                          onChange={handleInputChange}
                        />
                      ) : (
                        <p className="mt-1 text-sm text-gray-900">{formData.phone_number}</p>
                      )}
                    </div>
                    <div>
                      <Label htmlFor="date_of_birth">Date of Birth</Label>
                      {isEditing ? (
                        <Input
                          id="date_of_birth"
                          name="date_of_birth"
                          type="date"
                          value={formData.date_of_birth}
                          onChange={handleInputChange}
                        />
                      ) : (
                        <p className="mt-1 text-sm text-gray-900">{formData.date_of_birth}</p>
                      )}
                    </div>
                    <div>
                      <Label htmlFor="gender">Gender</Label>
                      {isEditing ? (
                        <select
                          id="gender"
                          name="gender"
                          value={formData.gender}
                          onChange={handleInputChange}
                          className="w-full px-3 py-2 border border-gray-300 rounded-md focus:outline-none focus:ring-2 focus:ring-blue-500"
                        >
                          <option value="">Select Gender</option>
                          <option value="Male">Male</option>
                          <option value="Female">Female</option>
                          <option value="Other">Other</option>
                        </select>
                      ) : (
                        <p className="mt-1 text-sm text-gray-900">{formData.gender}</p>
                      )}
                    </div>
                    <div>
                      <Label htmlFor="blood_type">Blood Type</Label>
                      {isEditing ? (
                        <select
                          id="blood_type"
                          name="blood_type"
                          value={formData.blood_type}
                          onChange={handleInputChange}
                          className="w-full px-3 py-2 border border-gray-300 rounded-md focus:outline-none focus:ring-2 focus:ring-blue-500"
                        >
                          <option value="">Select Blood Type</option>
                          <option value="A+">A+</option>
                          <option value="A-">A-</option>
                          <option value="B+">B+</option>
                          <option value="B-">B-</option>
                          <option value="AB+">AB+</option>
                          <option value="AB-">AB-</option>
                          <option value="O+">O+</option>
                          <option value="O-">O-</option>
                        </select>
                      ) : (
                        <p className="mt-1 text-sm text-gray-900">{formData.blood_type}</p>
                      )}
                    </div>
                  </div>
                  <div>
                    <Label htmlFor="address">Address</Label>
                    {isEditing ? (
                      <Textarea
                        id="address"
                        name="address"
                        value={formData.address}
                        onChange={handleInputChange}
                        rows={2}
                      />
                    ) : (
                      <p className="mt-1 text-sm text-gray-900">{formData.address}</p>
                    )}
                  </div>
                </CardContent>
              </Card>

              {/* Emergency Contact */}
              <Card>
                <CardHeader>
                  <CardTitle className="flex items-center gap-2">
                    <Phone className="h-5 w-5" />
                    Emergency Contact
                  </CardTitle>
                </CardHeader>
                <CardContent className="space-y-4">
                  <div className="grid grid-cols-1 md:grid-cols-2 gap-4">
                    <div>
                      <Label htmlFor="emergency_contact_name">Contact Name</Label>
                      {isEditing ? (
                        <Input
                          id="emergency_contact_name"
                          name="emergency_contact_name"
                          value={formData.emergency_contact_name}
                          onChange={handleInputChange}
                        />
                      ) : (
                        <p className="mt-1 text-sm text-gray-900">{formData.emergency_contact_name}</p>
                      )}
                    </div>
                    <div>
                      <Label htmlFor="emergency_contact_phone">Contact Phone</Label>
                      {isEditing ? (
                        <Input
                          id="emergency_contact_phone"
                          name="emergency_contact_phone"
                          value={formData.emergency_contact_phone}
                          onChange={handleInputChange}
                        />
                      ) : (
                        <p className="mt-1 text-sm text-gray-900">{formData.emergency_contact_phone}</p>
                      )}
                    </div>
                  </div>
                </CardContent>
              </Card>

              {/* Medical Information */}
              <Card>
                <CardHeader>
                  <CardTitle className="flex items-center gap-2">
                    <Heart className="h-5 w-5" />
                    Medical Information
                  </CardTitle>
                </CardHeader>
                <CardContent className="space-y-4">
                  <div>
                    <Label htmlFor="allergies">Allergies</Label>
                    {isEditing ? (
                      <Textarea
                        id="allergies"
                        name="allergies"
                        value={formData.allergies}
                        onChange={handleInputChange}
                        rows={2}
                        placeholder="List any known allergies..."
                      />
                    ) : (
                      <p className="mt-1 text-sm text-gray-900">{formData.allergies || "No known allergies"}</p>
                    )}
                  </div>
                  <div>
                    <Label htmlFor="medical_history">Medical History</Label>
                    {isEditing ? (
                      <Textarea
                        id="medical_history"
                        name="medical_history"
                        value={formData.medical_history}
                        onChange={handleInputChange}
                        rows={3}
                        placeholder="Describe your medical history..."
                      />
                    ) : (
                      <p className="mt-1 text-sm text-gray-900">{formData.medical_history || "No significant medical history"}</p>
                    )}
                  </div>
                </CardContent>
              </Card>
            </div>

            {/* Sidebar */}
            <div className="space-y-6">
              {/* Insurance Information */}
              <Card>
                <CardHeader>
                  <CardTitle className="flex items-center gap-2">
                    <Shield className="h-5 w-5" />
                    Insurance Information
                  </CardTitle>
                </CardHeader>
                <CardContent>
                  <div className="space-y-3">
                    <div>
                      <span className="text-sm font-medium text-gray-600">Provider</span>
                      <p className="text-sm text-gray-900">{patientData.insurance_info.provider}</p>
                    </div>
                    <div>
                      <span className="text-sm font-medium text-gray-600">Policy Number</span>
                      <p className="text-sm text-gray-900">{patientData.insurance_info.policy_number}</p>
                    </div>
                    <div>
                      <span className="text-sm font-medium text-gray-600">Expiry Date</span>
                      <p className="text-sm text-gray-900">{patientData.insurance_info.expiry_date}</p>
                    </div>
                  </div>
                </CardContent>
              </Card>

              {/* Recent Visits */}
              <Card>
                <CardHeader>
                  <CardTitle className="flex items-center gap-2">
                    <Clock className="h-5 w-5" />
                    Recent Visits
                  </CardTitle>
                </CardHeader>
                <CardContent>
                  <div className="space-y-3">
                    {patientData.recent_visits.map((visit, index) => (
                      <div key={index} className="border-b border-gray-100 pb-2 last:border-b-0">
                        <p className="text-sm font-medium text-gray-900">{visit.date}</p>
                        <p className="text-sm text-gray-600">{visit.doctor}</p>
                        <p className="text-xs text-gray-500">{visit.reason}</p>
                      </div>
                    ))}
                  </div>
                </CardContent>
              </Card>

              {/* Account Status */}
              <Card>
                <CardHeader>
                  <CardTitle>Account Status</CardTitle>
                </CardHeader>
                <CardContent>
                  <div className="space-y-3">
                    <div className="flex items-center justify-between">
                      <span className="text-sm text-gray-600">Account Status</span>
                      <Badge className="bg-green-100 text-green-800">Active</Badge>
                    </div>
                    <div className="flex items-center justify-between">
                      <span className="text-sm text-gray-600">Email Verified</span>
                      <Badge className="bg-green-100 text-green-800">Verified</Badge>
                    </div>
                    <div className="flex items-center justify-between">
                      <span className="text-sm text-gray-600">Phone Verified</span>
                      <Badge className="bg-green-100 text-green-800">Verified</Badge>
                    </div>
                    <div className="flex items-center justify-between">
                      <span className="text-sm text-gray-600">Member Since</span>
                      <span className="text-sm text-gray-900">Mar 2023</span>
                    </div>
                  </div>
                </CardContent>
              </Card>
            </div>
          </div>
        </>
      )}

      {/* Booking Tab */}
      {activeTab === 'booking' && (
        <div className="space-y-6">
          <div>
            <h2 className="text-2xl font-bold text-gray-900">Đặt lịch khám</h2>
            <p className="text-gray-600">Đặt lịch hẹn với bác sĩ chuyên khoa</p>
          </div>

          {/* Selected Doctor */}
          {selectedDoctor && (
            <Card className="border-l-4 border-l-blue-500">
              <CardContent className="p-6">
                <div className="flex items-center gap-4 mb-4">
                  <div className="w-12 h-12 bg-blue-100 rounded-full flex items-center justify-center">
                    <Stethoscope className="w-6 h-6 text-blue-600" />
                  </div>
                  <div>
                    <h3 className="font-bold text-lg">{selectedDoctor.name}</h3>
                    <p className="text-gray-600">{selectedDoctor.title}</p>
                    <p className="text-blue-600 font-medium">{selectedDoctor.specialty}</p>
                  </div>
                </div>
                <div className="grid grid-cols-2 gap-4 text-sm">
                  <div>
                    <span className="text-gray-600">Kinh nghiệm:</span>
                    <span className="font-bold text-gray-900 ml-2">{selectedDoctor.experience}</span>
                  </div>
                  <div>
                    <span className="text-gray-600">Đánh giá:</span>
                    <div className="inline-flex items-center ml-2">
                      <Star className="w-4 h-4 text-yellow-400 fill-current" />
                      <span className="font-bold text-gray-900 ml-1">{selectedDoctor.rating}</span>
                      <span className="text-gray-500 ml-1">({selectedDoctor.reviews})</span>
                    </div>
                  </div>
                  <div>
                    <span className="text-gray-600">Phí khám:</span>
                    <span className="font-bold text-blue-600 ml-2">{selectedDoctor.consultationFee}</span>
                  </div>
                  <div>
                    <span className="text-gray-600">Lịch gần nhất:</span>
                    <span className="font-bold text-green-600 ml-2">{selectedDoctor.nextAvailable}</span>
                  </div>
                </div>
              </CardContent>
            </Card>
          )}

          {/* Booking Form */}
          <Card>
            <CardHeader>
              <CardTitle>Thông tin đặt lịch</CardTitle>
            </CardHeader>
            <CardContent>
              <form onSubmit={handleBookingSubmit}>
                <div className="grid md:grid-cols-2 gap-6">
                  <div className="space-y-2">
                    <Label htmlFor="appointmentDate">Ngày khám *</Label>
                    <Input
                      id="appointmentDate"
                      name="appointmentDate"
                      type="date"
                      value={bookingForm.appointmentDate}
                      onChange={handleBookingInputChange}
                      min={new Date().toISOString().split('T')[0]}
                      required
                    />
                  </div>

                  <div className="space-y-2">
                    <Label htmlFor="appointmentTime">Giờ khám *</Label>
                    <Select
                      value={bookingForm.appointmentTime}
                      onValueChange={(value) => setBookingForm({...bookingForm, appointmentTime: value})}
                      required
                    >
                      <SelectTrigger>
                        <SelectValue placeholder="Chọn giờ khám" />
                      </SelectTrigger>
                      <SelectContent>
                        <SelectItem value="08:00">08:00</SelectItem>
                        <SelectItem value="08:30">08:30</SelectItem>
                        <SelectItem value="09:00">09:00</SelectItem>
                        <SelectItem value="09:30">09:30</SelectItem>
                        <SelectItem value="10:00">10:00</SelectItem>
                        <SelectItem value="10:30">10:30</SelectItem>
                        <SelectItem value="14:00">14:00</SelectItem>
                        <SelectItem value="14:30">14:30</SelectItem>
                        <SelectItem value="15:00">15:00</SelectItem>
                        <SelectItem value="15:30">15:30</SelectItem>
                        <SelectItem value="16:00">16:00</SelectItem>
                        <SelectItem value="16:30">16:30</SelectItem>
                      </SelectContent>
                    </Select>
                  </div>

                  <div className="space-y-2 md:col-span-2">
                    <Label htmlFor="reason">Lý do khám *</Label>
                    <Input
                      id="reason"
                      name="reason"
                      value={bookingForm.reason}
                      onChange={handleBookingInputChange}
                      placeholder="Ví dụ: Đau tim, khó thở..."
                      required
                    />
                  </div>

                  <div className="space-y-2 md:col-span-2">
                    <Label htmlFor="symptoms">Triệu chứng</Label>
                    <Textarea
                      id="symptoms"
                      name="symptoms"
                      value={bookingForm.symptoms}
                      onChange={handleBookingInputChange}
                      placeholder="Mô tả chi tiết triệu chứng..."
                      rows={3}
                    />
                  </div>

                  <div className="space-y-2 md:col-span-2">
                    <Label htmlFor="notes">Ghi chú thêm</Label>
                    <Textarea
                      id="notes"
                      name="notes"
                      value={bookingForm.notes}
                      onChange={handleBookingInputChange}
                      placeholder="Thông tin bổ sung (nếu có)..."
                      rows={2}
                    />
                  </div>
                </div>

                <div className="mt-8 flex gap-4">
                  <Button 
                    type="submit" 
                    className="flex-1 bg-blue-600 hover:bg-blue-700 py-3"
                    disabled={!selectedDoctor || bookingLoading}
                  >
                    {bookingLoading ? (
                      <div className="flex items-center">
                        <div className="animate-spin rounded-full h-5 w-5 border-b-2 border-white mr-2"></div>
                        Đang đặt lịch...
                      </div>
                    ) : (
                      <>
                        <Calendar className="mr-2" size={18} />
                        Xác nhận đặt lịch - {selectedDoctor?.consultationFee}
                      </>
                    )}
                  </Button>
                  <Button 
                    type="button"
                    variant="outline"
                    onClick={() => window.location.href = '/doctors'}
                    className="px-8"
                  >
                    Chọn bác sĩ khác
                  </Button>
                </div>
              </form>
            </CardContent>
          </Card>

          {!selectedDoctor && (
            <Card className="border-dashed border-2 border-gray-300">
              <CardContent className="p-8 text-center">
                <Stethoscope className="w-12 h-12 text-gray-400 mx-auto mb-4" />
                <h3 className="text-lg font-medium text-gray-900 mb-2">Chưa chọn bác sĩ</h3>
                <p className="text-gray-600 mb-4">Vui lòng chọn bác sĩ để đặt lịch khám</p>
                <Button 
                  onClick={() => window.location.href = '/doctors'}
                  className="bg-blue-600 hover:bg-blue-700"
                >
                  Chọn bác sĩ
                </Button>
              </CardContent>
            </Card>
          )}
        </div>
      )}
    </PatientLayout>
  )
}<|MERGE_RESOLUTION|>--- conflicted
+++ resolved
@@ -28,12 +28,8 @@
 import { Label } from "@/components/ui/label"
 import { Textarea } from "@/components/ui/textarea"
 import { Badge } from "@/components/ui/badge"
-<<<<<<< HEAD
+import { Select, SelectContent, SelectItem, SelectTrigger, SelectValue } from "@/components/ui/select"
 import { useSupabaseAuth } from "@/lib/hooks/useSupabaseAuth"
-=======
-import { Select, SelectContent, SelectItem, SelectTrigger, SelectValue } from "@/components/ui/select"
-import { useAuthProvider } from "@/hooks/useAuthProvider"
->>>>>>> 3efb285d
 
 interface Doctor {
   id: number;
@@ -51,20 +47,16 @@
 }
 
 export default function PatientProfile() {
-<<<<<<< HEAD
   const { user, loading } = useSupabaseAuth()
-=======
-  const { user, loading } = useAuthProvider()
   const searchParams = useSearchParams()
   const action = searchParams.get('action')
-  
+
   const [activeTab, setActiveTab] = useState(action === 'booking' ? 'booking' : 'profile')
->>>>>>> 3efb285d
   const [isEditing, setIsEditing] = useState(false)
   const [selectedDoctor, setSelectedDoctor] = useState<Doctor | null>(null)
   const [bookingSuccess, setBookingSuccess] = useState(false)
   const [bookingLoading, setBookingLoading] = useState(false)
-  
+
   const [formData, setFormData] = useState({
     full_name: "",
     email: "",
@@ -287,7 +279,7 @@
 
       // Clear selected doctor from localStorage
       localStorage.removeItem('selectedDoctorId')
-      
+
       setBookingSuccess(true)
       console.log('Booking submitted:', {
         doctorId: selectedDoctor.id,
@@ -356,7 +348,7 @@
                 Chúng tôi sẽ gọi điện xác nhận lịch hẹn trong vòng 24 giờ tới.
               </p>
               <div className="space-y-3">
-                <Button 
+                <Button
                   onClick={() => {
                     setBookingSuccess(false)
                     setActiveTab('profile')
@@ -365,7 +357,7 @@
                 >
                   Quay lại hồ sơ
                 </Button>
-                <Button 
+                <Button
                   variant="outline"
                   onClick={() => window.location.href = '/doctors'}
                   className="w-full"
@@ -869,8 +861,8 @@
                 </div>
 
                 <div className="mt-8 flex gap-4">
-                  <Button 
-                    type="submit" 
+                  <Button
+                    type="submit"
                     className="flex-1 bg-blue-600 hover:bg-blue-700 py-3"
                     disabled={!selectedDoctor || bookingLoading}
                   >
@@ -886,7 +878,7 @@
                       </>
                     )}
                   </Button>
-                  <Button 
+                  <Button
                     type="button"
                     variant="outline"
                     onClick={() => window.location.href = '/doctors'}
@@ -905,7 +897,7 @@
                 <Stethoscope className="w-12 h-12 text-gray-400 mx-auto mb-4" />
                 <h3 className="text-lg font-medium text-gray-900 mb-2">Chưa chọn bác sĩ</h3>
                 <p className="text-gray-600 mb-4">Vui lòng chọn bác sĩ để đặt lịch khám</p>
-                <Button 
+                <Button
                   onClick={() => window.location.href = '/doctors'}
                   className="bg-blue-600 hover:bg-blue-700"
                 >
