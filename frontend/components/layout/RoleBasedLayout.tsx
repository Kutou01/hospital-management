--- conflicted
+++ resolved
@@ -1,12 +1,7 @@
 'use client';
 
 import React from 'react';
-<<<<<<< HEAD
-import { useEnhancedAuth } from '@/lib/auth/enhanced-auth-context';
-import { useIsAdmin, useIsDoctor, useIsPatient } from '@/lib/hooks/useSupabaseAuth';
-=======
 import { useAuth } from '@/lib/auth/auth-wrapper';
->>>>>>> 879d1948
 import { AdminLayout, DoctorLayout, PatientLayout } from './UniversalLayout';
 import { Card, CardContent } from '@/components/ui/card';
 import { AlertCircle, Loader2 } from 'lucide-react';
@@ -22,19 +17,12 @@
   title,
   activePage,
 }) => {
-<<<<<<< HEAD
-  const { user, loading } = useEnhancedAuth();
-  const isAdmin = useIsAdmin();
-  const isDoctor = useIsDoctor();
-  const isPatient = useIsPatient();
-=======
   const { user, loading } = useAuth();
 
   // Role checking functions
   const isAdmin = user?.role === 'admin';
   const isDoctor = user?.role === 'doctor';
   const isPatient = user?.role === 'patient';
->>>>>>> 879d1948
 
   // Loading state
   if (loading) {
@@ -61,7 +49,7 @@
             <h2 className="text-lg font-semibold mb-2">Authentication Required</h2>
             <p className="text-gray-600 mb-4">Please log in to access this page</p>
             <a
-              href="/auth/login"
+              href="/login"
               className="inline-flex items-center px-4 py-2 bg-blue-600 text-white rounded-md hover:bg-blue-700"
             >
               Go to Login
