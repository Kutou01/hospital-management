--- conflicted
+++ resolved
@@ -1,6 +1,6 @@
 'use client';
 
-import axios, { AxiosRequestConfig, AxiosResponse, AxiosError, InternalAxiosRequestConfig, AxiosHeaderValue, AxiosHeaders } from 'axios';
+import { supabaseClient } from '../supabase-client';
 
 // API Response types
 export interface ApiResponse<T> {
@@ -12,93 +12,7 @@
   };
 }
 
-// Create axios instance with default config
-export const apiClient = axios.create({
-  baseURL: process.env.NEXT_PUBLIC_API_BASE_URL || '',
-  timeout: 15000, // 15 seconds
-  headers: {
-    'Content-Type': 'application/json',
-  },
-});
-
-// Request interceptor
-apiClient.interceptors.request.use(
-  (config: InternalAxiosRequestConfig) => {
-    // Get token from local storage if available
-    const token = typeof window !== 'undefined' ? localStorage.getItem('userToken') : null;
-
-    // If token exists, add it to the headers
-    if (token && config.headers) {
-      config.headers.Authorization = `Bearer ${token}`;
-    }
-
-    return config;
-  },
-  (error: AxiosError) => {
-    return Promise.reject(error);
-  }
-);
-
-// Response interceptor
-apiClient.interceptors.response.use(
-  (response: AxiosResponse) => {
-    // Any status code in range of 2xx
-    return response;
-  },
-  async (error: AxiosError) => {
-    const originalRequest = error.config as InternalAxiosRequestConfig & { _retry?: boolean };
-
-    // Handle 401 Unauthorized errors - token expired
-    if (error.response?.status === 401 && !originalRequest._retry && typeof window !== 'undefined') {
-      originalRequest._retry = true;
-
-      try {
-        // Try to refresh token
-        const refreshToken = localStorage.getItem('refreshToken');
-
-        if (refreshToken) {
-          const response = await axios.post('/api/auth/refresh', {
-            refreshToken
-          });
-
-          if (response.data?.token) {
-            // Update tokens
-            localStorage.setItem('userToken', response.data.token);
-            localStorage.setItem('refreshToken', response.data.refreshToken);
-
-            // Update the authorization header
-            apiClient.defaults.headers.common['Authorization'] =
-              `Bearer ${response.data.token}`;
-
-            // Retry the original request
-            return apiClient(originalRequest);
-          }
-        }
-
-        // If refresh token doesn't exist or failed to refresh
-        // Redirect to login
-        localStorage.removeItem('userToken');
-        localStorage.removeItem('refreshToken');
-
-        // Check if we're in the browser environment
-        if (typeof window !== 'undefined') {
-          window.location.href = '/auth/login?session=expired';
-        }
-      } catch (refreshError) {
-        // Failed to refresh token
-        localStorage.removeItem('userToken');
-        localStorage.removeItem('refreshToken');
-
-        // Redirect to login
-        window.location.href = '/auth/login?session=expired';
-      }
-    }
-
-    return Promise.reject(error);
-  }
-);
-
-// API Client class - fixed
+// API Client class
 export class ApiClient {
   private baseUrl: string;
 
@@ -106,14 +20,6 @@
     this.baseUrl = baseUrl;
   }
 
-<<<<<<< HEAD
-  // Get auth token from localStorage instead of Supabase
-  private async getAuthToken(): Promise<string | null> {
-    if (typeof window !== 'undefined') {
-      return localStorage.getItem('userToken');
-    }
-    return null;
-=======
   // Get auth token from localStorage (Auth Service) or Supabase
   private async getAuthToken(): Promise<string | null> {
     // First try to get Auth Service token
@@ -125,7 +31,6 @@
     // Fallback to Supabase token
     const { data: { session } } = await supabaseClient.auth.getSession();
     return session?.access_token || null;
->>>>>>> 879d1948
   }
 
   // Make HTTP request with timeout
@@ -136,15 +41,9 @@
     timeoutMs: number = 30000 // 30 seconds default timeout
   ): Promise<ApiResponse<T>> {
     try {
-<<<<<<< HEAD
-      const token = await this.getAuthToken();
-
-      const headers: Record<string, string> = {
-=======
       const headers: HeadersInit = {
->>>>>>> 879d1948
         'Content-Type': 'application/json',
-        ...options.headers as Record<string, string>,
+        ...options.headers,
       };
 
       // Only add auth token if required
@@ -284,7 +183,7 @@
       const formData = new FormData();
       formData.append('file', file);
 
-      const headers: Record<string, string> = {};
+      const headers: HeadersInit = {};
       if (token) {
         headers['Authorization'] = `Bearer ${token}`;
       }
@@ -329,13 +228,16 @@
   }
 }
 
-// Helper functions for API responses
+// Create singleton instance
+export const apiClient = new ApiClient();
+
+// Helper functions
 export const handleApiError = (response: ApiResponse<any>): string => {
-  return response.error?.message || 'An unexpected error occurred';
+  return response.error?.message || 'An error occurred';
 };
 
 export const isApiSuccess = <T>(response: ApiResponse<T>): response is ApiResponse<T> & { data: T } => {
-  return response.success === true && response.data !== undefined;
+  return response.success && response.data !== undefined;
 };
 
 export const getApiError = (response: ApiResponse<any>): string | null => {
